import uuid
from django.db import models
<<<<<<< HEAD
from django.contrib.postgres.fields import ArrayField  # si usas Postgres
from django.core.validators import MinValueValidator, MaxValueValidator

try:
    from django.db.models import JSONField  # Django 3.1+ (alias)
except ImportError:
    from django.contrib.postgres.fields import JSONField  # fallback

DIFFICULTY_CHOICES = (
    ("Fácil", "Fácil"),
    ("Media", "Media"),
    ("Difícil", "Difícil"),
)

class GenerationSession(models.Model):
    id = models.UUIDField(primary_key=True, default=uuid.uuid4, editable=False)
    topic = models.CharField(max_length=200)
    category = models.CharField(max_length=100, blank=True)
    difficulty = models.CharField(max_length=10, choices=DIFFICULTY_CHOICES)
    types = models.JSONField(default=list)   # ["mcq","vf","short"]
    counts = models.JSONField(default=dict)  # {"mcq":5,"vf":2,"short":3}
    created_at = models.DateTimeField(auto_now_add=True)

    # Último preview generado para esta sesión (persistimos para HU-05)
    latest_preview = JSONField(default=list, blank=True)


    class Meta:
        db_table = "generation_session"

    def __str__(self):
        return f"{self.id} - {self.topic} ({self.difficulty})"

class RegenerationLog(models.Model):
    """
    Traza cada regeneración:
    - session: sesión propietaria
    - index: índice de la pregunta regenerada (según el preview vigente)
    - old_question/new_question: versión anterior y la variante generada
    """
    id = models.BigAutoField(primary_key=True)
    session = models.ForeignKey(GenerationSession, on_delete=models.CASCADE, related_name="regens")
    index = models.PositiveIntegerField(validators=[MinValueValidator(0), MaxValueValidator(999)])
    old_question = JSONField()
    new_question = JSONField()
    created_at = models.DateTimeField(auto_now_add=True)

    class Meta:
        db_table = "regeneration_log"
        indexes = [
            models.Index(fields=["session", "index"]),
        ]

    def __str__(self):
        return f"regen[{self.session_id}] idx={self.index} at {self.created_at}"


class SavedQuiz(models.Model):
    """
    Cuestionarios guardados por el usuario para continuar más tarde.
    Almacena el estado completo del cuestionario y su configuración.
    """
    id = models.UUIDField(primary_key=True, default=uuid.uuid4, editable=False)
    title = models.CharField(max_length=200, help_text="Título personalizado del cuestionario guardado")
    topic = models.CharField(max_length=200)
    category = models.CharField(max_length=100, blank=True)
    difficulty = models.CharField(max_length=10, choices=DIFFICULTY_CHOICES)
    
    # Configuración original
    types = models.JSONField(default=list, help_text="Tipos de pregunta habilitados")
    counts = models.JSONField(default=dict, help_text="Cantidad por tipo de pregunta")
    
    # Estado del cuestionario
    questions = JSONField(default=list, help_text="Preguntas generadas del cuestionario")
    user_answers = JSONField(default=dict, help_text="Respuestas del usuario {index: respuesta}")
    current_question = models.PositiveIntegerField(default=0, help_text="Índice de la pregunta actual")
    is_completed = models.BooleanField(default=False, help_text="Si el cuestionario fue completado")
    score = models.JSONField(default=dict, blank=True, help_text="Puntaje y detalles de evaluación")
    
    # Timestamps
    created_at = models.DateTimeField(auto_now_add=True)
    updated_at = models.DateTimeField(auto_now=True)
    last_accessed = models.DateTimeField(auto_now=True, help_text="Última vez que se accedió al cuestionario")

    class Meta:
        db_table = "saved_quiz"
        ordering = ['-last_accessed', '-updated_at']
        indexes = [
            models.Index(fields=['topic', 'difficulty']),
            models.Index(fields=['created_at']),
            models.Index(fields=['last_accessed']),
            models.Index(fields=['is_completed']),
        ]

    def __str__(self):
        status = "Completado" if self.is_completed else f"Pregunta {self.current_question + 1}/{len(self.questions)}"
        return f"{self.title} - {self.topic} ({self.difficulty}) - {status}"

    def get_progress_percentage(self):
        """Retorna el porcentaje de progreso del cuestionario"""
        if not self.questions:
            return 0
        if self.is_completed:
            return 100
        return int((self.current_question / len(self.questions)) * 100)

    def get_answered_count(self):
        """Retorna la cantidad de preguntas respondidas"""
        return len(self.user_answers) if isinstance(self.user_answers, dict) else 0
=======
from django.contrib.postgres.fields import JSONField  # if using Postgres, else use TextField

class GenerationSession(models.Model):
    id = models.UUIDField(primary_key=True, default=uuid.uuid4, editable=False)
    topic = models.CharField(max_length=200)
    category = models.CharField(max_length=100, blank=True)  # assigned taxonomy category
    difficulty = models.CharField(max_length=20)
    types = models.JSONField(default=list)  # e.g. ["mcq","vf","short"]
    counts = models.JSONField(default=dict) # e.g. {"mcq":5,"vf":2,"short":3}
    created_at = models.DateTimeField(auto_now_add=True)

    def __str__(self):
        return f"{self.id} - {self.topic} ({self.difficulty})"
>>>>>>> f4877305
<|MERGE_RESOLUTION|>--- conflicted
+++ resolved
@@ -1,6 +1,5 @@
 import uuid
 from django.db import models
-<<<<<<< HEAD
 from django.contrib.postgres.fields import ArrayField  # si usas Postgres
 from django.core.validators import MinValueValidator, MaxValueValidator
 
@@ -110,7 +109,7 @@
     def get_answered_count(self):
         """Retorna la cantidad de preguntas respondidas"""
         return len(self.user_answers) if isinstance(self.user_answers, dict) else 0
-=======
+
 from django.contrib.postgres.fields import JSONField  # if using Postgres, else use TextField
 
 class GenerationSession(models.Model):
@@ -123,5 +122,4 @@
     created_at = models.DateTimeField(auto_now_add=True)
 
     def __str__(self):
-        return f"{self.id} - {self.topic} ({self.difficulty})"
->>>>>>> f4877305
+        return f"{self.id} - {self.topic} ({self.difficulty})"