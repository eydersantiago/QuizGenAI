--- conflicted
+++ resolved
@@ -795,7 +795,6 @@
 # (Opcional) Prueba libre
 @api_view(['POST'])
 def gemini_generate(request):
-<<<<<<< HEAD
     prompt = request.data.get('prompt', '')
     try:
         _configure_gemini()
@@ -807,7 +806,7 @@
         return JsonResponse({'result': response.text})
     except Exception as e:
         return JsonResponse({'error': str(e)}, status=500)
-=======
+      
 	prompt = request.data.get('prompt', '')
 	api_key = os.getenv('GEMINI_API_KEY')
 	if not api_key:
@@ -969,5 +968,4 @@
                     'question': f'[{topic}] Pregunta corta {i} ({difficulty}) — enunciado ejemplo',
                     'answer': 'Respuesta esperada (criterio de corrección).'
                 })
-    return JsonResponse({'preview': preview}, status=200)
->>>>>>> f4877305
+    return JsonResponse({'preview': preview}, status=200)