--- conflicted
+++ resolved
@@ -1,14 +1,11 @@
-<<<<<<< HEAD
 import { Routes, Route, useLocation } from "react-router-dom";
 import "./App.css";
 import QuizForm from "./components/QuizForm";
 import QuizPlay from "./pages/QuizPlay";
 import AdminMetrics from "./pages/AdminMetrics";
 import SavedQuizzes from "./components/SavedQuizzes";
-=======
 import './App.css';
 import QuizForm from "./components/QuizForm";
->>>>>>> f4877305
 
 function App() {
   const location = useLocation();
@@ -19,7 +16,6 @@
 
   return (
     <div className="App">
-<<<<<<< HEAD
       {/* Fondo dinámico */}
       <div className="bg-layer gradient" />
       <div className="bg-layer blobs" />
@@ -54,9 +50,7 @@
           <span>Proyecto Integrador II — MVP1</span>
         </footer>
       </main>
-=======
        <QuizForm />
->>>>>>> f4877305
     </div>
   )
 }
