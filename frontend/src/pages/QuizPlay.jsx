// src/pages/QuizPlay.jsx
import React, { useEffect, useMemo, useState, useRef } from "react";
import { useParams, useNavigate, useLocation } from "react-router-dom";
import { motion, AnimatePresence } from "framer-motion";
import { Save, BookOpen } from "lucide-react";
import jsPDF from "jspdf";
import Swal from "sweetalert2";
import "../estilos/QuizPlay.css";
import { useModelProvider, withProviderHeaders } from "../ModelProviderContext";
import { getSlot } from '../utils/voiceParsing';
import { useVoiceCommands } from "../hooks/useVoiceCommands";
import { recordAudioWithFallback } from "../utils/audioRecorder";
// import { startAzureSTT } from "../voice/azureClientSST";
// import { parseAnswerCommand } from "../utils/voiceParsing";

// ========== ADDED: QGAI-104 Proactive Suggestions Integration ==========
import useContextTracker from "../hooks/useContextTracker";
import { requestSuggestion, shouldShowSuggestion, SUGGESTION_CONFIG } from "../services/suggestionService";
import ProactiveSuggestion from "../components/ProactiveSuggestion";
// ========================================================================
import { useVoiceHint } from "../voice/useVoiceHint";



const sanitizeTTS = (s = "") =>
  String(s)
    .replace(/<think>[\s\S]*?<\/think>/gi, "")
    .replace(/<\/?[^>]+>/g, "")
    .replace(/\s{2,}/g, " ")
    .trim();


// Convierte un AudioBuffer a WAV PCM16
function audioBufferToWavPcm16(buffer, opt = {}) {
  const numOfChan = buffer.numberOfChannels;
  const length = buffer.length * numOfChan * 2 + 44;
  const sampleRate = buffer.sampleRate;
  const out = new ArrayBuffer(length);
  const view = new DataView(out);

  let offset = 0;
  const writeString = (s) => { for (let i = 0; i < s.length; i++) view.setUint8(offset++, s.charCodeAt(i)); };
  const write16 = (d) => { view.setUint16(offset, d, true); offset += 2; };
  const write32 = (d) => { view.setUint32(offset, d, true); offset += 4; };

  // WAV header
  writeString('RIFF');               // RIFF identifier
  write32(length - 8);               // file length minus RIFF and size
  writeString('WAVE');               // RIFF type
  writeString('fmt ');               // format chunk identifier
  write32(16);                       // format chunk length
  write16(1);                        // audio format (1 = PCM)
  write16(numOfChan);                // number of channels
  write32(sampleRate);               // sample rate
  write32(sampleRate * numOfChan * 2); // byte rate
  write16(numOfChan * 2);            // block align
  write16(16);                       // bits per sample
  writeString('data');               // data chunk identifier
  write32(length - offset - 4);      // data chunk length

  // Interleave + write samples as PCM16
  const channels = [];
  for (let i = 0; i < numOfChan; i++) channels.push(buffer.getChannelData(i));

  const interleaved = new Float32Array(buffer.length * numOfChan);
  for (let i = 0; i < buffer.length; i++) {
    for (let ch = 0; ch < numOfChan; ch++) {
      interleaved[i * numOfChan + ch] = channels[ch][i];
    }
  }

  for (let i = 0; i < interleaved.length; i++, offset += 2) {
    let s = Math.max(-1, Math.min(1, interleaved[i]));
    view.setInt16(offset, s < 0 ? s * 0x8000 : s * 0x7FFF, true);
  }

  return new Blob([view], { type: 'audio/wav' });
}

// Convierte un Blob WebM/Opus a WAV usando WebAudio
async function webmToWav(blob) {
  const arrayBuf = await blob.arrayBuffer();
  const audioCtx = new (window.OfflineAudioContext || window.AudioContext)({ sampleRate: 48000, numberOfChannels: 2, length: 48000 }); // fallback params (no se usan si es AudioContext normal)
  const ctx = new (window.AudioContext || window.webkitAudioContext)();
  const decoded = await ctx.decodeAudioData(arrayBuf.slice(0)); // decode
  const wavBlob = audioBufferToWavPcm16(decoded);
  try { ctx.close(); } catch { }
  return wavBlob;
}


const API_BASE = process.env.REACT_APP_API_BASE || "http://localhost:8000/api";


async function fetchHintClient(questionPayload) {
  // questionPayload puede ser string o el objeto de la pregunta
  const body =
    typeof questionPayload === "string"
      ? { question: questionPayload }
      : { question: questionPayload.question || "", meta: questionPayload };

   // 1) Django/Backend propio
   try {
     const r = await fetch(`${API_BASE}/hint/`, {
       method: "POST",
       headers: { "Content-Type": "application/json" },

      body: JSON.stringify(body),
     });
     if (r.ok) {
       const data = await r.json();
       return data.hint || "No se generó pista.";
     }
   } catch (_) {}

   // 2) Fallback: ruta /api/hint (p.ej. Next API route)
  const r2 = await fetch(`/api/hint`, {
     method: "POST",
     headers: { "Content-Type": "application/json" },
    body: JSON.stringify(body),
   });
   const data2 = await r2.json();
   return data2.hint || "No se generó pista.";
 }




// Función para exportar a PDF
const exportToPDF = (questions, answers, submitted) => {
  const pdf = new jsPDF();
  const margin = 20;
  let yPosition = margin;
  const pageHeight = pdf.internal.pageSize.height;
  const lineHeight = 8;

  // Configurar fuente
  pdf.setFont("helvetica", "bold");
  pdf.setFontSize(18);
  pdf.text("Quiz - Resultados", margin, yPosition);
  yPosition += lineHeight * 2;

  pdf.setFont("helvetica", "normal");
  pdf.setFontSize(10);
  pdf.text(`Fecha: ${new Date().toLocaleDateString()}`, margin, yPosition);
  yPosition += lineHeight * 2;

  questions.forEach((question, index) => {
    // Verificar si necesitamos nueva página
    if (yPosition > pageHeight - 60) {
      pdf.addPage();
      yPosition = margin;
    }

    // Número y pregunta
    pdf.setFont("helvetica", "bold");
    pdf.setFontSize(12);
    const questionText = `${index + 1}. ${question.question}`;
    const questionLines = pdf.splitTextToSize(questionText, 170);
    pdf.text(questionLines, margin, yPosition);
    yPosition += questionLines.length * lineHeight;

    pdf.setFont("helvetica", "normal");
    pdf.setFontSize(10);

    // Mostrar opciones si es MCQ
    if (question.type === "mcq" && question.options) {
      yPosition += lineHeight * 0.5;
      question.options.forEach((option, optIndex) => {
        const letter = String.fromCharCode("A".charCodeAt(0) + optIndex);
        const optionText = `${letter}) ${option.replace(/^[A-D]\)\s*/i, "")}`;
        const optionLines = pdf.splitTextToSize(optionText, 160);
        pdf.text(optionLines, margin + 10, yPosition);
        yPosition += optionLines.length * lineHeight;
      });
    }

    yPosition += lineHeight * 0.5;

    // Respuesta del usuario
    pdf.setFont("helvetica", "bold");
    const userAnswer = answers[index];
    let userAnswerText = "Tu respuesta: ";

    if (question.type === "mcq") {
      userAnswerText += userAnswer || "Sin responder";
    } else if (question.type === "vf") {
      userAnswerText +=
        userAnswer === true
          ? "Verdadero"
          : userAnswer === false
            ? "Falso"
            : "Sin responder";
    } else {
      userAnswerText += userAnswer || "Sin responder";
    }

    pdf.text(userAnswerText, margin, yPosition);
    yPosition += lineHeight;

    // Respuesta correcta (solo si el quiz está enviado)
    if (submitted) {
      pdf.setFont("helvetica", "bold");
      pdf.setTextColor(0, 128, 0); // Verde
      let correctAnswerText = "Respuesta correcta: ";

      if (question.type === "vf") {
        correctAnswerText += question.answer;
      } else {
        correctAnswerText += question.answer || "No disponible";
      }

      pdf.text(correctAnswerText, margin, yPosition);
      yPosition += lineHeight;
      pdf.setTextColor(0, 0, 0); // Negro
    }

    // Explicación
    if (question.explanation && submitted) {
      pdf.setFont("helvetica", "normal");
      pdf.setTextColor(100, 100, 100); // Gris
      const explanationText = `Explicación: ${question.explanation}`;
      const explanationLines = pdf.splitTextToSize(explanationText, 170);
      pdf.text(explanationLines, margin, yPosition);
      yPosition += explanationLines.length * lineHeight;
      pdf.setTextColor(0, 0, 0); // Negro
    }

    yPosition += lineHeight * 1.5; // Espacio entre preguntas
  });

  // Guardar el PDF
  pdf.save(`quiz_${new Date().toISOString().split("T")[0]}.pdf`);
};



// Función para exportar a TXT
const exportToTXT = (questions, answers, submitted) => {
  let content = "QUIZ - RESULTADOS\n";
  content += "=".repeat(50) + "\n";
  content += `Fecha: ${new Date().toLocaleDateString()}\n\n`;

  questions.forEach((question, index) => {
    content += `${index + 1}. ${question.question}\n`;

    // Mostrar opciones si es MCQ
    if (question.type === "mcq" && question.options) {
      content += "\n";
      question.options.forEach((option, optIndex) => {
        const letter = String.fromCharCode("A".charCodeAt(0) + optIndex);
        content += `   ${letter}) ${option.replace(/^[A-D]\)\s*/i, "")}\n`;
      });
    }

    content += "\n";

    // Respuesta del usuario
    const userAnswer = answers[index];
    let userAnswerText = "Tu respuesta: ";

    if (question.type === "mcq") {
      userAnswerText += userAnswer || "Sin responder";
    } else if (question.type === "vf") {
      userAnswerText +=
        userAnswer === true
          ? "Verdadero"
          : userAnswer === false
            ? "Falso"
            : "Sin responder";
    } else {
      userAnswerText += userAnswer || "Sin responder";
    }

    content += userAnswerText + "\n";

    // Respuesta correcta (solo si el quiz está enviado)
    if (submitted) {
      let correctAnswerText = "Respuesta correcta: ";

      if (question.type === "vf") {
        correctAnswerText += question.answer;
      } else {
        correctAnswerText += question.answer || "No disponible";
      }

      content += correctAnswerText + "\n";
    }

    // Explicación
    if (question.explanation && submitted) {
      content += `Explicación: ${question.explanation}\n`;
    }

    content += "\n" + "-".repeat(40) + "\n\n";
  });

  // Crear y descargar el archivo
  const element = document.createElement("a");
  const file = new Blob([content], { type: "text/plain" });
  element.href = URL.createObjectURL(file);
  element.download = `quiz_${new Date().toISOString().split("T")[0]}.txt`;
  document.body.appendChild(element);
  element.click();
  document.body.removeChild(element);
};

// Normaliza: minúsculas + sin tildes
const norm = (s = "") =>
  s.toLowerCase()
    .normalize("NFD")
    .replace(/\p{Diacritic}/gu, "")
    .trim();

// Mapea palabras/numero -> letra// Mapea numero/palabra ordinal -> letra (sin aceptar "a"/"b" como tokens sueltos)
// Mapa número/palabra/ordinal -> letra
const numToLetter = (w) => {
  const m = {
    "1": "A", "uno": "A", "primera": "A", "primer": "A", "primero": "A",
    "2": "B", "dos": "B", "segunda": "B", "segundo": "B",
    "3": "C", "tres": "C", "tercera": "C", "tercero": "C",
    "4": "D", "cuatro": "D", "cuarta": "D", "cuarto": "D",
  };
  return m[w] || null;
};

function extractLetter(text) {
  const t = norm(text);

  // Palabras clave que "desbloquean" el mapeo
  const kw = "(respuesta|op[c|s]ion|alternativa|letra)";
  // Palabras de número/ordinal comunes
  const wordNum = "(uno|dos|tres|cuatro|primera|primer|primero|segunda|segundo|tercera|tercero|cuarta|cuarto)";

  // 1) keyword + letra A-D
  let m = t.match(new RegExp(`\\b${kw}\\s*(?:numero|nro|n\\.|#)?\\s*([abcd])\\b`, "i"));
  if (m) return m[2].toUpperCase?.() || m[1].toUpperCase();

  // 2) keyword + dígito 1-4
  m = t.match(new RegExp(`\\b${kw}\\s*(?:numero|nro|n\\.|#)?\\s*([1-4])\\b`, "i"));
  if (m) return String.fromCharCode("A".charCodeAt(0) + (parseInt(m[2] ?? m[1], 10) - 1));

  // 3) keyword + palabra número/ordinal (uno/dos/tres/cuatro/primera/.../cuarto)
  m = t.match(new RegExp(`\\b${kw}\\s*(?:numero|nro|n\\.|#)?\\s*${wordNum}\\b`, "i"));
  if (m) return numToLetter((m[2] ?? m[1]).toLowerCase());

  // 4) Ordinal explícito sin keyword
  m = t.match(/\b(primera|primer|primero|segunda|segundo|tercera|tercero|cuarta|cuarto)\b/i);
  if (m) return numToLetter(m[1].toLowerCase());

  // 5) Palabra-numero suelta (uno/dos/tres/cuatro) en frase corta
  m = t.match(new RegExp(`^\\s*${wordNum}\\s*$`, "i"));
  if (m) return numToLetter(m[1].toLowerCase());

  // 6) Dígito suelto 1–4 en frase corta
  const onlyNumber = t.match(/^\s*([1-4])\s*$/);
  if (onlyNumber) {
    const n = parseInt(onlyNumber[1], 10);
    return String.fromCharCode("A".charCodeAt(0) + (n - 1));
  }

  // 7) Letra suelta A–D solo si la frase es muy corta (evita confundir "a" en oraciones)
  const onlyLetter = t.match(/^\s*([abcd])[\s,.;:!?-]*$/i);
  if (onlyLetter && t.length <= 4) return onlyLetter[1].toUpperCase();

  return null;
}

// Verdadero/Falso
function extractVF(text) {
  const t = norm(text);
  if (/\b(verdadero|cierto|true|correcto|si|afirmativo)\b/.test(t)) return true;
  if (/\b(falso|false|incorrecto|no|negativo)\b/.test(t)) return false;
  return null;
}

/**
 * Dada la transcripción y la pregunta, devuelve {ok, value} para marcar.
 * - MCQ -> value = "A" | "B" | "C" | "D"
 * - VF  -> value = true | false
 * - short -> value = string transcrito
 */
function parseSpokenAnswer(text, question) {
  if (!text || !question) return { ok: false };

  if (question.type === "mcq") {
    const letter = extractLetter(text);
    if (letter) return { ok: true, value: letter };
    // fallback: si dijo "opcion primera/segunda", etc. ya lo cubre extractLetter
    return { ok: false };
  }

  if (question.type === "vf") {
    const v = extractVF(text);
    return v === null ? { ok: false } : { ok: true, value: v };
  }

  // short answer: usamos el texto completo
  return { ok: true, value: text.trim() };
}

function LoadingScreen({ approx = 90 }) {
  const [pct, setPct] = React.useState(0);

  React.useEffect(() => {
    let raf;
    let last = performance.now();

    const tick = (t) => {
      const dt = t - last;
      last = t;

      // Incrementos suaves con pequeñas variaciones, se detiene en ~approx%
      setPct((p) => {
        if (p >= approx) return p;
        const jitter = Math.random() * 1.1 + 0.6; // 0.6–1.7
        const inc = (dt / 1000) * 12 * jitter;   // velocidad base
        const next = Math.min(approx, p + inc);
        return next;
      });

      raf = requestAnimationFrame(tick);
    };

    raf = requestAnimationFrame(tick);
    return () => cancelAnimationFrame(raf);
  }, [approx]);

  // Texto de estado dinámico
  const status =
    pct < 25 ? "Inicializando motor de preguntas…" :
      pct < 50 ? "Consultando proveedor LLM y preparando sesión…" :
        pct < 75 ? "Cocinando ítems y opciones con explicaciones…" :
          "Puliendo formato y validaciones…";

  return (
    <main className="qp-loading-screen" role="alert" aria-busy="true" aria-live="polite">
      <section className="qp-loading-card" aria-label="Cargando quiz">
        <div className="qp-loading-head">
          <div className="qp-loading-badge">Q</div>
          <div className="qp-loading-title">Cargando tu quiz…</div>
        </div>

        <div className="qp-progress" aria-label="Progreso de carga">
          <div
            className="qp-progress__bar"
            style={{ width: `${Math.floor(pct)}%` }}
          />
        </div>

        <div className="qp-progress-row">
          <div className="qp-progress-percent">{Math.floor(pct)}%</div>
          <div className="qp-subtle">{status}</div>
        </div>

        <div className="qp-steps">
          <div className="qp-step">⚡ <b>Rápido</b> — generado en segundos</div>
          <div className="qp-step">🧠 <b>Inteligente</b> — con explicaciones</div>
          <div className="qp-step">🎯 <b>Preciso</b> — tipos MCQ/VF/Corta</div>
        </div>

        <div className="qp-skeleton" aria-hidden="true">
          <div className="qp-skel-line"></div>
          <div className="qp-skel-line"></div>
          <div className="qp-skel-line"></div>
        </div>
      </section>
    </main>
  );
}

// --- Helpers seguros para hablar pistas (evita 500 y hace fallback local) ---

// --- SOLO PARA PISTA: TTS local (sin backend) ---
const stripNonTTS = (s = "") =>
  String(s)
    .replace(/<think>[\s\S]*?<\/think>/gi, "")
    .replace(/<\/?[^>]+>/g, "")
    .replace(/[^\S\r\n]+/g, " ")
    .replace(/[\u200B-\u200D\uFEFF]/g, "")
    .trim()
    .slice(0, 800);

const canClientTTS = () =>
  typeof window !== "undefined" &&
  "speechSynthesis" in window &&
  "SpeechSynthesisUtterance" in window;

const speakLocalOnly = async (rawText) => {
  const text = stripNonTTS(rawText || "");
  if (!text || !canClientTTS()) return false;

  // Asegura que las voces estén cargadas
  const ensureVoices = () =>
    new Promise((res) => {
      const v = window.speechSynthesis.getVoices();
      if (v && v.length) return res(v);
      const onVoices = () => {
        window.speechSynthesis.removeEventListener("voiceschanged", onVoices);
        res(window.speechSynthesis.getVoices());
      };
      window.speechSynthesis.addEventListener("voiceschanged", onVoices);
      // dispara una carga
      window.speechSynthesis.getVoices();
      // fallback por si no dispara el evento
      setTimeout(() => res(window.speechSynthesis.getVoices() || []), 500);
    });

  try {
    if (window.speechSynthesis.speaking) window.speechSynthesis.cancel();

    const u = new SpeechSynthesisUtterance(text);
    u.lang = "es-ES";
    const voices = await ensureVoices();
    const v = voices.find(v => /es(-|_)?(ES|es)/i.test(v.lang)) || voices[0];
    if (v) u.voice = v;

    await new Promise((res) => {
      u.onend = () => res(true);
      u.onerror = () => res(false);
      window.speechSynthesis.speak(u);
    });
    return true;
  } catch (e) {
    console.warn("[PISTA] Error SpeechSynthesis:", e);
    return false;
  }
};

// Alias opcional para que no-undef desaparezca si ya usabas este nombre
const clientSpeak = speakLocalOnly;


/**
 * Habla de forma segura una pista usando:
 * 1) speak() del hook (backend) SIN options (para no romper el parser del server)
 * 2) Fallback a SpeechSynthesis si el backend falla
 */
// const safeSpeakHint = async (speakFn, rawText) => {
//   const txt = stripNonTTS(rawText);
//   if (!txt) return false;

//   // IMPORTANTE: NO enviar { voice: ... } aquí. El backend está fallando
//   // con "too many values to unpack (expected 2)" si recibe ciertos valores.
//   try {
//     await speakFn(txt);
//     return true;
//   } catch (e) {
//     console.warn("[safeSpeakHint] backend TTS falló, usando fallback local:", e);
//     return await clientSpeak(txt);
//   }
// };


export default function QuizPlay(props) {
  const { sessionId: routeSessionId } = useParams();
  const sessionId = props?.sessionId ?? routeSessionId;
  const { speak, transcribeBlob } = useVoiceCommands({ sessionId });
  const { provider, headerName } = useModelProvider();
  const navigate = useNavigate();
  const location = useLocation();

  const [hints, setHints] = useState({});





  // Panel "voz" desplegable por pregunta (idx => boolean)
  const [voiceOpen, setVoiceOpen] = useState({});
  const toggleVoice = (idx) =>
    setVoiceOpen((v) => ({ ...v, [idx]: !v[idx] }));
  const [loading, setLoading] = useState(true);
  const [warning, setWarning] = useState(null);
  const [error, setError] = useState(null);

  // Preguntas "vigentes" que se muestran
  const [questions, setQuestions] = useState([]);
  // Respuestas del usuario
  const [answers, setAnswers] = useState({});
  const [submitted, setSubmitted] = useState(false);

  // Funcionalidad de guardado
  const [saving, setSaving] = useState(false);
  const [savedQuizId, setSavedQuizId] = useState(null);

  const { hint: voiceHint, listening, startListening } = useVoiceHint({
    apiBase: API_BASE,
    getCurrentQuestion: () => questions[currentQuestionIndex],
    speakFn: (t) => clientSpeak(t), // ⬅️ local-only
  });


  const [isLoadedQuiz, setIsLoadedQuiz] = useState(false);
  const [quizTitle, setQuizTitle] = useState("");
  const [currentQuestionIndex, setCurrentQuestionIndex] = useState(0);

  // Estado para preguntas marcadas como favoritas
  const [markedQuestions, setMarkedQuestions] = useState(new Set());

  // Referencias y estados necesarios por listeners/efectos (declarar antes de usarlos)
  // Referencia para timeout de auto-guardado
  const saveTimeoutRef = useRef(null);

  // Historial de versiones por índice: { [idx]: [v0(original), v1, ...] }
  const [history, setHistory] = useState({});
  // Borradores de regeneración pendientes de confirmar: { [idx]: question }
  const [regenDrafts, setRegenDrafts] = useState({});

  // ========== ADDED: QGAI-104 Proactive Suggestions State ==========
  const [currentSuggestion, setCurrentSuggestion] = useState(null);
  const [lastSuggestionTime, setLastSuggestionTime] = useState(0);
  const [showSuggestion, setShowSuggestion] = useState(false);
  // ================================================================

  // ========== MOVED: QGAI-104 Configure Context Tracker BEFORE useEffect ==========
  // UPDATED: Added recordAnswer, errorRate, totalAnswered for smarter error detection
  // UPDATED: Idle threshold increased to 30s to be less intrusive
  const { context, resetIdle, recordAnswer, recordAction, isIdle, errorRate, totalAnswered } = useContextTracker({
    idleThreshold: 30000, // 30 segundos
    quizTopic: location.state?.topic || "Quiz",
    totalQuestions: questions.length,
    currentQuestion: currentQuestionIndex,
  });
  // ================================================================

  // ========== MOVED: FUNCIONALIDAD DE MARCADO DE PREGUNTAS FAVORITAS ==========
  /**
   * Toggle de marcado de pregunta favorita con manejo robusto de casos límite
   *
   * Características:
   * - Valida índice de pregunta antes de proceder
   * - Actualiza estado local inmediatamente para feedback instantáneo
   * - Persiste en backend solo si el quiz está guardado
   * - Revierte cambios locales si falla la sincronización con backend
   * - Maneja errores de red sin interrumpir el flujo del usuario
   *
   * @param {number} questionIndex - Índice de la pregunta a marcar/desmarcar
   */
  const toggleMarkQuestion = async (questionIndex) => {
    // ====== VALIDACIÓN 1: Índice válido ======
    if (typeof questionIndex !== 'number' || !Number.isInteger(questionIndex)) {
      console.error('❌ Error: questionIndex debe ser un número entero', {
        received: questionIndex,
        type: typeof questionIndex
      });
      return;
    }

    if (questionIndex < 0 || questionIndex >= questions.length) {
      console.error('❌ Error: questionIndex fuera de rango', {
        index: questionIndex,
        validRange: `0-${questions.length - 1}`,
        totalQuestions: questions.length
      });

      // Mensaje discreto al usuario sin bloquear la UI
      Swal.fire({
        toast: true,
        position: 'top-end',
        icon: 'warning',
        title: 'Índice de pregunta inválido',
        showConfirmButton: false,
        timer: 2000,
        timerProgressBar: true
      });
      return;
    }

    // ====== PASO 1: Capturar estado anterior para rollback ======
    const wasMarked = markedQuestions.has(questionIndex);

    console.log('🔄 Toggle marcado de pregunta', {
      questionIndex,
      wasMarked,
      willBe: !wasMarked,
      savedQuizId,
      hasQuestions: questions.length
    });

    // ====== PASO 2: Actualizar estado local inmediatamente (Optimistic UI) ======
    setMarkedQuestions(prev => {
      const newSet = new Set(prev);
      if (newSet.has(questionIndex)) {
        newSet.delete(questionIndex);
      } else {
        newSet.add(questionIndex);
      }
      return newSet;
    });

    // ====== PASO 3: Persistir en backend solo si el quiz está guardado ======
    if (!savedQuizId) {
      // Quiz no guardado: solo manejar en estado local
      console.log('ℹ️ Quiz no guardado - Marcado solo en estado local', {
        questionIndex,
        markedCount: markedQuestions.size,
        note: 'Se persistirá cuando el usuario guarde el quiz'
      });

      // Mensaje informativo discreto (solo primera vez)
      if (!sessionStorage.getItem('shown_unsaved_mark_info')) {
        Swal.fire({
          toast: true,
          position: 'top-end',
          icon: 'info',
          title: 'Marca guardada localmente',
          text: 'Guarda el quiz para persistir tus marcas',
          showConfirmButton: false,
          timer: 3000,
          timerProgressBar: true
        });
        sessionStorage.setItem('shown_unsaved_mark_info', 'true');
      }

      return; // No continuar con llamada al backend
    }

    // ====== PASO 4: Validar que tenemos ID válido antes de hacer request ======
    if (!savedQuizId || typeof savedQuizId !== 'string') {
      console.error('❌ Error: savedQuizId inválido', {
        savedQuizId,
        type: typeof savedQuizId
      });

      // Revertir cambio local
      setMarkedQuestions(prev => {
        const newSet = new Set(prev);
        if (wasMarked) {
          newSet.add(questionIndex);
        } else {
          newSet.delete(questionIndex);
        }
        return newSet;
      });

      return;
    }

    // ====== PASO 5: Intentar persistir en backend ======
    try {
      console.log('📡 Enviando request al backend', {
        url: `${API_BASE}/saved-quizzes/${savedQuizId}/toggle-mark/`,
        questionIndex
      });

      const response = await fetch(`${API_BASE}/saved-quizzes/${savedQuizId}/toggle-mark/`, {
        method: 'PATCH',
        headers: { 'Content-Type': 'application/json' },
        body: JSON.stringify({ question_index: questionIndex })
      });

      // Intentar parsear respuesta
      let data;
      try {
        data = await response.json();
      } catch (parseError) {
        console.error('❌ Error parseando respuesta JSON:', parseError);
        throw new Error('Respuesta inválida del servidor');
      }

      // ====== CASO 1: Request exitoso ======
      if (response.ok) {
        console.log('✅ Pregunta marcada/desmarcada exitosamente', {
          questionIndex,
          is_favorite: data.is_favorite,
          favorite_questions: data.favorite_questions,
          serverResponse: data
        });

        // Opcional: Sincronizar con estado del servidor por si acaso
        if (data.favorite_questions && Array.isArray(data.favorite_questions)) {
          setMarkedQuestions(new Set(data.favorite_questions));
        }

        return; // Éxito completo
      }

      // ====== CASO 2: Request falló - Revertir cambio local ======
      console.error('❌ Error del servidor al marcar pregunta', {
        status: response.status,
        statusText: response.statusText,
        error: data.error,
        questionIndex
      });

      // Revertir al estado anterior
      setMarkedQuestions(prev => {
        const newSet = new Set(prev);
        if (wasMarked) {
          newSet.add(questionIndex);
        } else {
          newSet.delete(questionIndex);
        }
        return newSet;
      });

      // Mensaje de error discreto y no bloqueante
      Swal.fire({
        toast: true,
        position: 'top-end',
        icon: 'error',
        title: 'No se pudo sincronizar',
        text: data.error || 'Intenta de nuevo más tarde',
        showConfirmButton: false,
        timer: 3000,
        timerProgressBar: true
      });

    } catch (error) {
      // ====== CASO 3: Error de red o excepción ======
      console.error('❌ Error de red o excepción al marcar pregunta', {
        error: error.message,
        stack: error.stack,
        questionIndex,
        savedQuizId
      });

      // Revertir cambio local
      setMarkedQuestions(prev => {
        const newSet = new Set(prev);
        if (wasMarked) {
          newSet.add(questionIndex);
        } else {
          newSet.delete(questionIndex);
        }
        return newSet;
      });

      // Determinar tipo de error para mensaje apropiado
      const isNetworkError = error.message.includes('Failed to fetch') ||
                            error.message.includes('Network') ||
                            !navigator.onLine;

      Swal.fire({
        toast: true,
        position: 'top-end',
        icon: 'warning',
        title: isNetworkError ? 'Sin conexión' : 'Error',
        text: isNetworkError
          ? 'Verifica tu conexión a internet'
          : 'No se pudo guardar el marcado',
        showConfirmButton: false,
        timer: 3000,
        timerProgressBar: true
      });
    }
  };
  // =====================================================================

  // Escuchar intents globales del widget de voz
  useEffect(() => {
    // use getSlot util to extract numbers/indices from the result/text

    const handler = async (e) => {
      const res = e.detail || {};
      const intent = (res.intent || '').toString();
      // Soporte para diferentes campos de transcripción (backend / Azure / streaming)
      const text = (res.text || res.transcript || res.result?.text || res.DisplayText || res.displayText || '').toString().toLowerCase();

      // normalizar intent para comparaciones robustas
      const intentNorm = intent.toLowerCase();
      const intentWords = intentNorm.replace(/[_-]/g, ' ');

      const matchesAny = (words) => {
        for (const w of words) {
          if (intentWords.includes(w) || text.includes(w)) return true;
        }
        return false;
      };

      console.log('[Voice Intent] received:', intent, res);

      // CONTEXTUAL: si estamos respondiendo preguntas, intentar mapear la voz a una respuesta
      try {
        // If user specified a question index ("pregunta 1, C"), prefer that index
        const specifiedIdx = (getSlot(res, 'index') || getSlot(res, 'count'));
        const targetIdx = specifiedIdx && Number(specifiedIdx) >= 1 && Number(specifiedIdx) <= questions.length
          ? Number(specifiedIdx) - 1
          : currentQuestionIndex;

        // If the transcript includes an explicit question marker, strip it before parsing the answer
        let answerText = (res.text || text || '').toString();
        if (specifiedIdx) {
          // Remove patterns like 'pregunta 1', 'pregunta 1,' or a leading '1,' that indicate the index
          answerText = answerText.replace(/pregunta[s]?\s*(?:numero|nro|n\.?|#)?\s*\d{1,3}/i, '');
          answerText = answerText.replace(/^\s*\d{1,3}\s*[,.:\-]?\s*/i, '');
        }

        const q = questions[targetIdx];
        if (q) {
          const parsedAnswer = parseSpokenAnswer(answerText, q);
          if (parsedAnswer && parsedAnswer.ok) {
            // aplicar respuesta según tipo
            if (q.type === 'mcq') {
              const letter = parsedAnswer.value; // 'A'..'D'
              const optIdx = letter.charCodeAt(0) - 'A'.charCodeAt(0);
              handleSelectMCQ(targetIdx, optIdx);
              return; // acción tomada
            } else if (q.type === 'vf') {
              handleToggleVF(targetIdx, parsedAnswer.value);
              return;
            } else {
              handleShortChange(targetIdx, parsedAnswer.value);
              return;
            }
          }
        }
      } catch (e) {
        console.error('Error applying spoken answer:', e);
      }

      // Navegación
      if (/navigate_next|siguiente|next|avanza|sigue/.test(intent) || /siguiente|adelante|avanza/.test(text)) {
        setCurrentQuestionIndex((i) => Math.min(questions.length - 1, i + 1));
        resetIdle(); // ADDED: QGAI-104
        recordAction('navigate', { direction: 'next' }); // ADDED: QGAI-104
        return;
      }
      if (/navigate_previous|anterior|back|volver/.test(intent) || /anterior|atrás|volver/.test(text)) {
        setCurrentQuestionIndex((i) => Math.max(0, i - 1));
        resetIdle(); // ADDED: QGAI-104
        recordAction('navigate', { direction: 'previous' }); // ADDED: QGAI-104
        return;
      }

      // PRIORIDAD: acciones estructurales (duplicar, eliminar, regenerar, exportar)
      // Estas deben ejecutarse incluso si el backend devolvió otra intención (p.ej. read_question)
      if (matchesAny(['duplicate', 'duplicar', 'clonar', 'copiar', 'copia'])) {
        const idx = getSlot(res, 'index') || getSlot(res, 'count') || (text.match(/\b(\d{1,3})\b/) || [])[1];
        const target = (idx && Number(idx) >= 1 && Number(idx) <= questions.length) ? Number(idx) - 1 : currentQuestionIndex;
        handleDuplicateQuestion(target);
        try { await speak(`Duplicada la pregunta ${target + 1}`).catch(() => { }); } catch (e) { }
        return;
      }

      if (matchesAny(['delete', 'eliminar', 'borrar', 'quitar', 'suprimir', 'remover', 'sacar'])) {
        const idx = getSlot(res, 'index') || getSlot(res, 'count') || (text.match(/\b(\d{1,3})\b/) || [])[1];
        const target = (idx && Number(idx) >= 1 && Number(idx) <= questions.length) ? Number(idx) - 1 : currentQuestionIndex;
        try {
          handleDeleteQuestion(target);
          await speak(`Pregunta ${target + 1} eliminada`).catch(() => { });
        } catch (e) {
          console.error('Error deleting question via voice intent', e);
        }
        return;
      }

      if (matchesAny(['regenerate', 'regenerar', 'regenera', 'vuelve a generar', 'renovar', 'volver a generar'])) {
        const idx = getSlot(res, 'index') || getSlot(res, 'count') || (text.match(/\b(\d{1,3})\b/) || [])[1];
        const target = (idx && Number(idx) >= 1 && Number(idx) <= questions.length) ? Number(idx) - 1 : currentQuestionIndex;
        handleStartRegenerate(target);
        return;
      }

      // Si ya existe una variante (regenDrafts[target]) permitir acciones por voz: reemplazar, cancelar, regenerar de nuevo
      // Reemplazar / Confirmar reemplazo
      if (matchesAny(['replace', 'reemplazar', 'confirmar reemplazo', 'aceptar', 'confirmar'])) {
        const idx = getSlot(res, 'index') || getSlot(res, 'count') || (text.match(/\b(\d{1,3})\b/) || [])[1];
        const target = (idx && Number(idx) >= 1 && Number(idx) <= questions.length) ? Number(idx) - 1 : currentQuestionIndex;
        if (regenDrafts && regenDrafts[target]) {
          try {
            await handleConfirmReplace(target);
            try { await speak(`Pregunta ${target + 1} reemplazada`).catch(() => { }); } catch (e) { }
          } catch (e) {
            console.error('Error replacing question via voice', e);
          }
        } else {
          try { await speak('No hay variante disponible para reemplazar en esa pregunta').catch(() => { }); } catch (e) { }
        }
        return;
      }

      // Cancelar variante (descartar draft)
      if (matchesAny(['cancel', 'cancelar', 'descartar', 'no reemplazar'])) {
        const idx = getSlot(res, 'index') || getSlot(res, 'count') || (text.match(/\b(\d{1,3})\b/) || [])[1];
        const target = (idx && Number(idx) >= 1 && Number(idx) <= questions.length) ? Number(idx) - 1 : currentQuestionIndex;
        if (regenDrafts && regenDrafts[target]) {
          try {
            handleCancelRegenerate(target);
            try { await speak(`Vista previa cancelada para la pregunta ${target + 1}`).catch(() => { }); } catch (e) { }
          } catch (e) {
            console.error('Error cancelling regenerate draft via voice', e);
          }
        } else {
          try { await speak('No hay ninguna variante para cancelar en esa pregunta').catch(() => { }); } catch (e) { }
        }
        return;
      }

      // Regenerar de nuevo (generar otra variante)
      if (matchesAny(['regenerate again', 'regenerar de nuevo', 'regenerar otra vez', 'regenerar de nuevo pregunta', 'regenerar otra'])) {
        const idx = getSlot(res, 'index') || getSlot(res, 'count') || (text.match(/\b(\d{1,3})\b/) || [])[1];
        const target = (idx && Number(idx) >= 1 && Number(idx) <= questions.length) ? Number(idx) - 1 : currentQuestionIndex;
        try {
          await handleRegenerateAgain(target);
          try { await speak(`Generando otra variante para la pregunta ${target + 1}`).catch(() => { }); } catch (e) { }
        } catch (e) {
          console.error('Error regenerating again via voice', e);
        }
        return;
      }

      if (matchesAny(['export', 'exportar', 'exporta', 'descargar', 'guardar', 'bajar'])) {
        if (text.includes('pdf')) exportToPDF(questions, answers, submitted);
        else if (text.includes('txt') || text.includes('texto')) exportToTXT(questions, answers, submitted);
        else exportToPDF(questions, answers, submitted);
        try { await speak('Exportado').catch(() => { }); } catch (e) { }
        return;
      }

      // ========== MARCADO DE PREGUNTAS (QGAI-XXX) ==========
      // Marcar pregunta actual como favorita
      if (/mark_question|marca?r?|marcar/.test(intent) && /pregunta|favorita|esta|actual/.test(text)) {
        const idx = getSlot(res, 'index') || getSlot(res, 'count');
        const target = (idx && Number(idx) >= 1 && Number(idx) <= questions.length)
          ? Number(idx) - 1
          : currentQuestionIndex;

        try {
          await toggleMarkQuestion(target);
          const isNowMarked = markedQuestions.has(target);
          const feedbackText = isNowMarked
            ? `Pregunta ${target + 1} marcada para repasar más tarde`
            : `Pregunta ${target + 1} desmarcada`;
          await speak(feedbackText).catch(() => {});
          resetIdle(); // ADDED: QGAI-104
          recordAction('mark_question', { index: target, marked: isNowMarked }); // ADDED: QGAI-104
        } catch (e) {
          console.error('Error marking question via voice:', e);
          try { await speak('No se pudo marcar la pregunta').catch(() => {}); } catch (e2) {}
        }
        return;
      }

      // Desmarcar pregunta
      if (/unmark_question|desmarcar|desmarca/.test(intent) || /desmarcar|quitar marca|ya no|remover marca/.test(text)) {
        const idx = getSlot(res, 'index') || getSlot(res, 'count');
        const target = (idx && Number(idx) >= 1 && Number(idx) <= questions.length)
          ? Number(idx) - 1
          : currentQuestionIndex;

        // Solo desmarcar si está marcada
        if (markedQuestions.has(target)) {
          try {
            await toggleMarkQuestion(target);
            await speak(`Pregunta ${target + 1} desmarcada`).catch(() => {});
            resetIdle(); // ADDED: QGAI-104
            recordAction('unmark_question', { index: target }); // ADDED: QGAI-104
          } catch (e) {
            console.error('Error unmarking question via voice:', e);
            try { await speak('No se pudo desmarcar la pregunta').catch(() => {}); } catch (e2) {}
          }
        } else {
          try { await speak('Esta pregunta no está marcada').catch(() => {}); } catch (e) {}
        }
        return;
      }

      // Listar preguntas marcadas
      if (/list_marked|cu[aá]ntas|listar|mostrar/.test(intent) && /marcadas?|favoritas?|guardadas?/.test(text)) {
        const count = markedQuestions.size;
        let feedbackText;
        if (count === 0) {
          feedbackText = 'No tienes preguntas marcadas aún';
        } else if (count === 1) {
          feedbackText = 'Tienes 1 pregunta marcada para repasar';
        } else {
          feedbackText = `Tienes ${count} preguntas marcadas para repasar`;
        }

        try {
          await speak(feedbackText).catch(() => {});
          resetIdle(); // ADDED: QGAI-104
          recordAction('list_marked', { count }); // ADDED: QGAI-104
        } catch (e) {
          console.error('Error listing marked questions via voice:', e);
        }
        return;
      }

      // Generar quiz de repaso con preguntas marcadas
      if (/generate_review|repasar|repaso|generar.*repaso|crear.*repaso/.test(intent) && /marcadas?|favoritas?/.test(text)) {
        if (!savedQuizId) {
          try {
            await speak('Debes guardar el quiz primero para poder generar un repaso').catch(() => {});
          } catch (e) {}
          return;
        }

        if (markedQuestions.size === 0) {
          try {
            await speak('No tienes preguntas marcadas. Marca algunas preguntas primero con "marcar pregunta"').catch(() => {});
          } catch (e) {}
          return;
        }

        try {
          await speak(`Generando quiz de repaso con ${markedQuestions.size} preguntas marcadas. Esto puede tomar unos momentos.`).catch(() => {});

          const response = await fetch(`${API_BASE}/saved-quizzes/${savedQuizId}/create-review/`, {
            method: 'POST',
            headers: { 'Content-Type': 'application/json' }
          });

          const data = await response.json();

          if (!response.ok) {
            throw new Error(data.error || 'Error al generar repaso');
          }

          await speak('Quiz de repaso generado exitosamente. Navegando al nuevo quiz.').catch(() => {});

          // Navegar al nuevo quiz de repaso
          navigate(`/quiz/review-${data.session_id}`, {
            state: {
              savedQuizData: {
                session_id: data.session_id,
                questions: data.questions,
                is_review: true,
                original_quiz_id: data.original_quiz_id
              }
            }
          });

          resetIdle(); // ADDED: QGAI-104
          recordAction('generate_review', { marked_count: markedQuestions.size, session_id: data.session_id }); // ADDED: QGAI-104
        } catch (e) {
          console.error('Error generating review quiz via voice:', e);
          try {
            await speak('Error al generar el quiz de repaso. Intenta de nuevo más tarde.').catch(() => {});
          } catch (e2) {}
        }
        return;
      }

      // Navegar a siguiente pregunta marcada
      if (/goto_next_marked|siguiente.*marcada|próxima.*marcada/.test(intent) || (/siguiente|próxima/.test(text) && /marcada|favorita/.test(text))) {
        if (markedQuestions.size === 0) {
          try { await speak('No tienes preguntas marcadas').catch(() => {}); } catch (e) {}
          return;
        }

        // Encontrar la siguiente pregunta marcada después del índice actual
        const markedArray = Array.from(markedQuestions).sort((a, b) => a - b);
        const nextMarked = markedArray.find(idx => idx > currentQuestionIndex);

        if (nextMarked !== undefined) {
          setCurrentQuestionIndex(nextMarked);
          try {
            await speak(`Pregunta ${nextMarked + 1}`).catch(() => {});
            resetIdle(); // ADDED: QGAI-104
            recordAction('goto_next_marked', { index: nextMarked }); // ADDED: QGAI-104
          } catch (e) {}
        } else {
          // No hay siguiente, volver a la primera marcada
          const firstMarked = markedArray[0];
          setCurrentQuestionIndex(firstMarked);
          try {
            await speak(`No hay más preguntas marcadas adelante. Volviendo a la primera pregunta marcada, número ${firstMarked + 1}`).catch(() => {});
            resetIdle(); // ADDED: QGAI-104
            recordAction('goto_next_marked', { index: firstMarked, wrapped: true }); // ADDED: QGAI-104
          } catch (e) {}
        }
        return;
      }

      // Navegar a anterior pregunta marcada
      if (/goto_prev_marked|anterior.*marcada/.test(intent) || (/anterior/.test(text) && /marcada|favorita/.test(text))) {
        if (markedQuestions.size === 0) {
          try { await speak('No tienes preguntas marcadas').catch(() => {}); } catch (e) {}
          return;
        }

        // Encontrar la pregunta marcada anterior al índice actual
        const markedArray = Array.from(markedQuestions).sort((a, b) => a - b);
        const prevMarked = markedArray.reverse().find(idx => idx < currentQuestionIndex);

        if (prevMarked !== undefined) {
          setCurrentQuestionIndex(prevMarked);
          try {
            await speak(`Pregunta ${prevMarked + 1}`).catch(() => {});
            resetIdle(); // ADDED: QGAI-104
            recordAction('goto_prev_marked', { index: prevMarked }); // ADDED: QGAI-104
          } catch (e) {}
        } else {
          // No hay anterior, ir a la última marcada
          const lastMarked = markedArray[0]; // ya está reversed
          setCurrentQuestionIndex(lastMarked);
          try {
            await speak(`No hay preguntas marcadas anteriores. Yendo a la última pregunta marcada, número ${lastMarked + 1}`).catch(() => {});
            resetIdle(); // ADDED: QGAI-104
            recordAction('goto_prev_marked', { index: lastMarked, wrapped: true }); // ADDED: QGAI-104
          } catch (e) {}
        }
        return;
      }
      // ========== FIN MARCADO DE PREGUNTAS ==========

      // Leer pregunta
      // Explicar pregunta (solo después de enviar el quiz)
      if (/explain_question|explica|explicame|explicarle|explicar/.test(intent) || /explica|explicame|expl[ií]came|explicar/.test(text)) {
        // Solo permitir si el usuario ya terminó el quiz
        if (!submitted) {
          try { await speak('Debes terminar el cuestionario antes de pedir explicaciones. Primero presiona "Calificar".').catch(() => { }); } catch (e) { }
          return;
        }
        const idx = getSlot(res, 'index') || getSlot(res, 'count');
        if (idx && idx >= 1 && idx <= questions.length) {
          explainQuestion(idx - 1);
        } else {
          explainQuestion(currentQuestionIndex);
        }
        return;
      }

      // Leer pregunta
      if (/read_question|leer|lee/.test(intent) || /lee|leer/.test(text)) {
        const idx = getSlot(res, 'index') || getSlot(res, 'count');
        if (idx && idx >= 1 && idx <= questions.length) {
          readQuestion(idx - 1);
        } else {
          readQuestion(currentQuestionIndex);
        }
        return;
      }

      // Mostrar respuestas (pop-up)
      if (/show_answers|mostrar|respuestas|muestra|ver respuestas/.test(intent) || /mostrar|respuestas|muestra|ver respuestas/.test(text)) {
        const content = questions.map((q, i) => {
          const ans = q.type === 'vf' ? String(q.answer) : String(q.answer || '');
          return `${i + 1}. ${q.question}\nRespuesta: ${ans}\n`;
        }).join('\n');
        try {
          Swal.fire({ title: 'Respuestas', html: `<pre style="text-align:left">${content}</pre>`, width: 700 });
        } catch (e) {
          alert(content);
        }
        return;
      }

      // Exportar: PDF o TXT
      if (/export_quiz|exportar|exporta|descargar|guarda?r?/.test(intent) || /exporta|exportar|pdf|txt|descargar/.test(text)) {
        const idx = getSlot(res, 'index') || getSlot(res, 'count');
        // Si especifica PDF/TXT en la frase, preferirlo
        if (/pdf/.test(text)) {
          exportToPDF(questions, answers, submitted);
          try { await speak('Exportado a PDF').catch(() => { }); } catch (e) { }
        } else if (/txt/.test(text) || /texto/.test(text)) {
          exportToTXT(questions, answers, submitted);
          try { await speak('Exportado a TXT').catch(() => { }); } catch (e) { }
        } else {
          // default PDF
          exportToPDF(questions, answers, submitted);
          try { await speak('Exportado a PDF').catch(() => { }); } catch (e) { }
        }
        return;
      }
    };

    window.addEventListener('voice:intent', handler);
    return () => window.removeEventListener('voice:intent', handler);
  }, [questions, currentQuestionIndex, answers, submitted, regenDrafts, speak, markedQuestions, savedQuizId, navigate, toggleMarkQuestion, resetIdle, recordAction]);

  useEffect(() => {if (!voiceHint) return;
   setHints((prev) => ({ ...prev, [currentQuestionIndex]: voiceHint }));
}, [voiceHint, currentQuestionIndex]);


  const leerPreguntaActual = async () => {
    const q = questions[currentQuestionIndex];
    if (!q) return;
    const enunciado = q.text || q.question;
    const texto = Array.isArray(q.options) && q.options.length
      ? `${enunciado}. ${q.options.map((o, j) => `Opción ${j + 1}: ${o}`).join(". ")}`
      : enunciado;
    try { await speak(texto, { voice: "es-ES-AlvaroNeural" }); } catch { }
  };

  // Helpers para mapear STT -> respuesta
  const _mapChoiceFromText = (t) => {
    const s = (t || "").toLowerCase();
    if (/\b[a-d]\b/.test(s)) return s.match(/\b([a-d])\b/)[1].toUpperCase();
    if (/\b[1-4]\b/.test(s)) {
      const n = parseInt(s.match(/\b([1-4])\b/)[1], 10);
      return String.fromCharCode("A".charCodeAt(0) + (n - 1));
    }
    if (s.includes("primera")) return "A";
    if (s.includes("segunda")) return "B";
    if (s.includes("tercera")) return "C";
    if (s.includes("cuarta")) return "D";
    return null;
  };

  const _mapVF = (t) => {
    const s = (t || "").toLowerCase();
    if (/(verdadero|cierto|correcto|sí|si)/.test(s)) return true;
    if (/(falso|incorrecto|no)/.test(s)) return false;
    return null;
  };

  // const dictarRespuesta = async () => {
  //   try {
  //     const { blob, fmt } = await recordAudioWithFallback(4);
  //     const out = await transcribeBlob(blob, { language: "es-ES", fmt });
  //     const heard = out?.text || "";
  //     const q = questions[currentQuestionIndex];
  //     if (!q) return;

  //     if (q.type === "mcq") {
  //       const choice = _mapChoiceFromText(heard);
  //       setAnswers(prev => ({ ...prev, [currentQuestionIndex]: choice || heard }));
  //     } else if (q.type === "vf") {
  //       const bool = _mapVF(heard);
  //       if (bool !== null) setAnswers(prev => ({ ...prev, [currentQuestionIndex]: bool }));
  //     } else {
  //       setAnswers(prev => ({ ...prev, [currentQuestionIndex]: heard }));
  //     }
  //   } catch (e) {
  //     console.error("STT error", e);
  //     alert("No se pudo grabar audio en este navegador. Revisa permisos o prueba en Chrome/Edge.");
  //   }
  // };





  useEffect(() => {
    let alive = true;
    (async () => {
      setLoading(true);
      setError(null);
      try {
        // Verificar si viene de un quiz guardado
        const savedQuizData = location.state?.savedQuizData;
        if (savedQuizData) {
          // Cargar datos del quiz guardado
          if (!alive) return;
          setIsLoadedQuiz(true);
          setSavedQuizId(savedQuizData.quiz_id);
          setQuizTitle(savedQuizData.title || "");
          setQuestions(savedQuizData.questions || []);
          setAnswers(savedQuizData.user_answers || {});
          setCurrentQuestionIndex(savedQuizData.current_question || 0);

          // Inicializar preguntas marcadas desde el quiz guardado
          if (savedQuizData.favorite_questions && Array.isArray(savedQuizData.favorite_questions)) {
            setMarkedQuestions(new Set(savedQuizData.favorite_questions));
          }

          // Inicializar historial
          const initHistory = {};
          (savedQuizData.questions || []).forEach(
            (q, i) => (initHistory[i] = [q])
          );
          setHistory(initHistory);

          setLoading(false);
          return;
        }

        // Carga normal de sesión nueva
        const resp = await fetch(`${API_BASE}/preview/`, withProviderHeaders({
          method: "POST",
          headers: { "Content-Type": "application/json" },
          body: JSON.stringify({ session_id: sessionId }),
        }, provider, headerName));
        const data = await resp.json();
        // --- LOG de proveedor efectivo y fallback ---
        const usedHeader = resp.headers.get("x-llm-effective-provider");
        const fbHeader = resp.headers.get("x-llm-fallback");

        const used = usedHeader || data.source || "(desconocido)";
        const fallback = (fbHeader ?? (data.fallback_used ? "1" : "0")) === "1";

        console.log("[LLM][QuizPlay] requested:", provider, "used:", used, "fallback:", fallback);
        // --------------------------------------------

        if (!resp.ok)
          throw new Error(data?.error || "No se pudo cargar el quiz");
        if (!alive) return;

        const loaded = Array.isArray(data.preview) ? data.preview : [];
        setQuestions(loaded);
        // Inicializa historial con la versión original
        const initHistory = {};
        loaded.forEach((q, i) => (initHistory[i] = [q]));
        setHistory(initHistory);

        if (data.warning) setWarning(data.warning);
      } catch (e) {
        if (!alive) return;
        setError(e.message);
      } finally {
        if (!alive) return;
        setLoading(false);
      }
    })();
    return () => {
      alive = false;
    };
  }, [sessionId]);

  // Auto-guardar progreso cuando cambian las respuestas o el índice de pregunta actual
  useEffect(() => {
    // Solo auto-guardar si es un quiz cargado (no sesiones nuevas) y hay respuestas
    if (savedQuizId && Object.keys(answers).length > 0 && !submitted) {
      // Limpiar timeout anterior
      if (saveTimeoutRef.current) {
        clearTimeout(saveTimeoutRef.current);
      }

      // Guardar después de 2 segundos de inactividad
      saveTimeoutRef.current = setTimeout(() => {
        console.log("🔄 Auto-guardando progreso...");
        saveQuizProgress(false, answers); // false = no mostrar confirmación
      }, 2000);
    }

    // Cleanup al desmontar
    return () => {
      if (saveTimeoutRef.current) {
        clearTimeout(saveTimeoutRef.current);
      }
    };
  }, [answers, currentQuestionIndex, savedQuizId, submitted]);

  // -------- Regenerar (HU-05) ----------
  const requestRemoteRegeneration = async (idx) => {
    try {
      const q = questions[idx];
      const resp = await fetch(`${API_BASE}/regenerate/`, withProviderHeaders({
        method: "POST",
        headers: { "Content-Type": "application/json" },
        body: JSON.stringify({
          session_id: sessionId,
          index: idx,
          type: q?.type, // mantiene tipo
        }),
      }, provider, headerName));

      const data = await resp.json();
      const usedHeader = resp.headers.get("x-llm-effective-provider");
      const fbHeader = resp.headers.get("x-llm-fallback");
      const used = usedHeader || data.source || "(desconocido)";
      const fallback = (fbHeader ?? (data.fallback_used ? "1" : "0")) === "1";
      console.log("[LLM][Regenerate] requested:", provider, "used:", used, "fallback:", fallback);

      if (!resp.ok) throw new Error(data?.error || "No se pudo regenerar");

      // El backend responde { question: {...}, source: "gemini|placeholder", debug? }
      if (data && data.question && typeof data.question === "object") {
        return data.question; // ← devuelve SOLO la pregunta
      }
      throw new Error("Respuesta inválida del servidor");
    } catch (e) {
      // Fallback local de prototipo (si no existe backend o falló)
      const base = questions[idx];
      const clone = JSON.parse(JSON.stringify(base || {}));
      clone.question =
        (clone.question || "Pregunta").replace(/\s*— variante.*/i, "") +
        " — variante";
      if (Array.isArray(clone.options)) {
        const shuffled = [...clone.options];
        for (let i = shuffled.length - 1; i > 0; i--) {
          const j = Math.floor(Math.random() * (i + 1));
          [shuffled[i], shuffled[j]] = [shuffled[j], shuffled[i]];
        }
        clone.options = shuffled;
      }
      return clone;
    }
  };

  const requestHintForQuestion = async (idx) => {
    const q = questions[idx];
    if (!q) return;
    try {
      const hintText = await fetchHintClient(q);
      const clean = stripNonTTS(hintText || "No se generó pista.");
      setHints((prev) => ({ ...prev, [idx]: clean }));

      // 🔊 SOLO local; NO uses speak() del backend aquí
      await clientSpeak(`Pista: ${clean}`);
    } catch (e) {
      console.error("requestHintForQuestion error:", e);
      Swal.fire("Error", "No se pudo obtener la pista.", "error");
    }
  };



  const handleRegenerateAgain = async (idx) => {
    const newer = await requestRemoteRegeneration(idx);
    setRegenDrafts((p) => ({ ...p, [idx]: newer }));
  };

  const handleStartRegenerate = async (idx) => {
    const newQ = await requestRemoteRegeneration(idx);
    setRegenDrafts((p) => ({ ...p, [idx]: newQ }));
  };

  const handleCancelRegenerate = (idx) => {
    setRegenDrafts((p) => {
      const copy = { ...p };
      delete copy[idx];
      return copy;
    });
  };

  const handleConfirmReplace = async (idx) => {
    const candidate = regenDrafts[idx];
    if (!candidate) return;

    // Empuja al historial y reemplaza visible (estado local)
    setHistory((h) => {
      const copy = { ...h };
      const prev = copy[idx] || [];
      copy[idx] = [...prev, candidate];
      return copy;
    });
    setQuestions((qs) => {
      const next = [...qs];
      next[idx] = candidate;
      return next;
    });
    setRegenDrafts((p) => {
      const copy = { ...p };
      delete copy[idx];
      return copy;
    });
    setAnswers((a) => {
      const copy = { ...a };
      delete copy[idx];
      return copy;
    });

    // Persistir en servidor para que futuras regeneraciones usen esta versión
    try {
      await fetch(`${API_BASE}/confirm-replace/`, withProviderHeaders({
        method: "POST",
        headers: { "Content-Type": "application/json" },
        body: JSON.stringify({
          session_id: sessionId,
          index: idx,
          question: candidate,
        }),
      }, provider, headerName));
      // Toast de éxito
      window.alert("¡Pregunta reemplazada exitosamente!");
    } catch (_) {
      // no romper la UX si falla; podrías mostrar un toast si quieres
      window.alert("¡Pregunta reemplazada con error!");
    }
  };

  // -------- Interacciones del quiz ----------
  const handleSelectMCQ = (idx, optIdx) => {
    const letter = String.fromCharCode("A".charCodeAt(0) + optIdx);
    setAnswers((p) => ({ ...p, [idx]: letter }));

    // ========== ADDED: QGAI-104 Track Interaction ==========
    // UPDATED: Use recordAnswer for smarter error rate tracking
    resetIdle(); // Usuario interactuó
    recordAction('answer', { questionIndex: idx, answerType: 'mcq' });

    // Verificar si la respuesta es correcta para tracking
    const question = questions[idx];
    if (question && question.answer) {
      const isCorrect = letter === String(question.answer).trim().toUpperCase().charAt(0);
      recordAnswer(isCorrect, { questionId: idx, userAnswer: letter, correctAnswer: question.answer });
    }
    // ========================================================
  };

  // Leer una pregunta específica
  const readQuestion = async (idx) => {
    const q = questions[idx];
    if (!q) return;
    const texto = q.options?.length
      ? `${q.question}. ${q.options.map((o, j) => `Opción ${j + 1}: ${o}`).join(". ")}`
      : q.question;
    try { await speak(texto, { voice: "es-ES-AlvaroNeural" }); } catch { }
  };

  // Explicar pregunta (lee la explicación o la respuesta correcta con TTS)
  const explainQuestion = async (idx) => {
    const q = questions[idx];
    if (!q) return;
    const num = idx + 1;
    // Preferir explicación; si no existe, leer la respuesta esperada
    const expl = q.explanation && String(q.explanation).trim();
    const answer = q.answer !== undefined && q.answer !== null ? String(q.answer) : null;

    let texto = '';
    if (expl && expl.length > 0) {
      texto = `Explicación para la pregunta ${num}: ${expl}`;
    } else if (answer) {
      texto = `Respuesta esperada para la pregunta ${num}: ${answer}. No hay explicación disponible.`;
    } else {
      texto = `No hay explicación disponible para la pregunta ${num}.`;
    }

    try {
      await speak(texto, { voice: "es-ES-AlvaroNeural" });
    } catch (e) {
      console.error('Error al ejecutar TTS para explicación', e);
    }
  };

  // Dentro de QuizPlay.jsx
  const dictateForQuestion = async (idx) => {
    try {
      console.log("[dictateForQuestion] START idx=", idx);

      // 1) Graba 5s (webm/opus, ogg, etc. según navegador)
      const { blob } = await recordAudioWithFallback(5);
      console.log("[dictateForQuestion] raw blob:", blob?.type, blob?.size);

      if (!blob || blob.size < 2048) {
        console.warn("Audio vacío o muy pequeño", { size: blob?.size, type: blob?.type });
        Swal.fire("No se oyó nada", "Intenta hablar más cerca del micrófono.", "info");
        return;
      }

      // 2) Convierte SIEMPRE a WAV PCM16
      const wav = await webmToWav(blob);
      console.log("[dictateForQuestion] wav blob:", wav?.type, wav?.size);

      // 3) Transcribe WAV
      const out = await transcribeBlob(wav, { language: "es-ES", fmt: "wav" });
      console.log("[dictateForQuestion] STT response:", out);

      // 4) Extrae texto de posibles campos
      const said =
        (out && (out.text || out.transcript || out.result?.text || out.DisplayText || out.NBest?.[0]?.Lexical))?.trim() || "";

      console.log("[dictateForQuestion] said:", JSON.stringify(said));

      if (!said) {
        Swal.fire({
          icon: "info",
          title: "Sin texto reconocido",
          html: `
          <div style="text-align:left">
            • Verifica el volumen/micrófono.<br/>
            • Habla durante ~2–3 segundos.<br/>
            • Ejemplos: "respuesta A", "verdadero", "la tercera".<br/>
            • Enviado: WAV (${wav.size} bytes)
          </div>
        `,
        });
        return;
      }

      // 5) Parsear y marcar
      const q = questions[idx];
      const parsed = parseSpokenAnswer(said, q);
      console.debug("[dictateForQuestion] parsed:", parsed, "type=", q?.type);

      if (!parsed.ok) {
        Swal.fire("No entendido", `No pude interpretar: "${said}"`, "info");
        return;
      }

      if (q.type === "mcq") {
        const letter = parsed.value; // "A"..."D"
        const optIdx = letter.charCodeAt(0) - "A".charCodeAt(0);
        handleSelectMCQ(idx, optIdx);
      } else if (q.type === "vf") {
        handleToggleVF(idx, parsed.value); // true/false
      } else {
        handleShortChange(idx, parsed.value); // string
      }
    } catch (e) {
      console.error("Dictado/STT error", e);
      const msg = (e && e.message) || "";
      const name = e && (e.name || "");
      const perm = name === "NotAllowedError" || /permission/i.test(msg);
      const support = /MediaRecorder|getUserMedia|not supported/i.test(msg);
      Swal.fire(
        "No se pudo grabar",
        perm
          ? "Permite el uso del micrófono en tu navegador."
          : support
            ? "Prueba en Chrome/Edge, o actualiza tu navegador."
            : "Ocurrió un error al transcribir.",
        "warning"
      );
    }
  };






  // DEBUG: probar desde consola: window.dictateForQuestion(0)
  useEffect(() => {
    window.dictateForQuestion = dictateForQuestion;
  }, []);

  // Exponer helper para debug: explicar pregunta desde consola
  useEffect(() => {
    window.explainQuestion = explainQuestion;
  }, []);




  const handleToggleVF = (idx, val) => {
    setAnswers((p) => ({ ...p, [idx]: val }));

    // ========== ADDED: QGAI-104 Track Interaction ==========
    // UPDATED: Use recordAnswer for smarter error rate tracking
    resetIdle();
    recordAction('answer', { questionIndex: idx, answerType: 'vf' });

    const question = questions[idx];
    if (question && question.answer !== undefined) {
      const isCorrect = val === question.answer;
      recordAnswer(isCorrect, { questionId: idx, userAnswer: val, correctAnswer: question.answer });
    }
    // ========================================================
  };

  const handleShortChange = (idx, val) => {
    setAnswers((p) => ({ ...p, [idx]: val }));

    // ========== ADDED: QGAI-104 Track Interaction ==========
    resetIdle();
    recordAction('answer', { questionIndex: idx, answerType: 'short' });
    // Note: Para respuestas cortas, no podemos saber si es correcta hasta enviar el quiz
    // ========================================================
  };

  // 🔽 NUEVAS FUNCIONES
  // Eliminar pregunta
  const handleDeleteQuestion = (idx) => {
    setQuestions((qs) => qs.filter((_, i) => i !== idx));
    setAnswers((a) => {
      const copy = { ...a };
      delete copy[idx];
      return copy;
    });
  };

  // Duplicar pregunta
  const handleDuplicateQuestion = (idx) => {
    setQuestions((qs) => {
      const copy = [...qs];
      copy.splice(idx + 1, 0, { ...qs[idx] }); // Insertar copia después
      return copy;
    });
  };

  const submitQuiz = async () => {
    setSubmitted(true);

    // Si es un quiz guardado, marcar como completado
    if (savedQuizId) {
      try {
        await fetch(`${API_BASE}/saved-quizzes/${savedQuizId}/`, {
          method: "PUT",
          headers: { "Content-Type": "application/json" },
          body: JSON.stringify({
            current_question: questions.length, // Última pregunta
            user_answers: answers,
            is_completed: true,
            score: {}, // Se puede calcular si es necesario
          }),
        });
        console.log("✅ Quiz marcado como completado");
      } catch (error) {
        console.error("❌ Error al marcar quiz como completado:", error);
      }
    }
  };
  const resetQuiz = () => {
    setAnswers({});
    setSubmitted(false);
    setCurrentQuestionIndex(0);
    // Desplazarse al top suavemente
    window.scrollTo({ top: 0, behavior: "smooth" });
  };

  // Función específica para reintento completo
  const retryQuiz = async () => {
    const result = await Swal.fire({
      title: "🔄 Reintentar Quiz",
      text: "¿Deseas reintentar este cuestionario con la misma configuración?",
      icon: "question",
      showCancelButton: true,
      confirmButtonText: "Sí, reintentar",
      cancelButtonText: "Cancelar",
      confirmButtonColor: "#8b5cf6",
      cancelButtonColor: "#6b7280",
    });

    if (result.isConfirmed) {
      resetQuiz();
      Swal.fire({
        title: "¡Listo!",
        text: "Quiz reiniciado. ¡Buena suerte!",
        icon: "success",
        timer: 2000,
        showConfirmButton: false,
      });
    }
  };

  // -------- Funciones de guardado ----------
  const saveQuizProgress = async (
    showConfirmation = true,
    answersToSave = null
  ) => {
    if (saving || submitted) return;

    const currentAnswers = answersToSave || answers;

    try {
      setSaving(true);

      // Verificar conectividad con el backend primero
      console.log("🔍 Verificando conectividad con backend...");
      try {
        const healthCheck = await fetch(`${API_BASE}/health/`, {
          method: "GET",
          timeout: 5000,
        });
        console.log("✅ Backend respondió:", healthCheck.status);
      } catch (connectError) {
        console.error("❌ Backend no responde:", connectError);
        throw new Error(
          `No se puede conectar con el servidor. Verifica que esté funcionando en ${API_BASE}`
        );
      }

      let quizId = savedQuizId;
      let title = quizTitle;

      // Si no hay quiz guardado, preguntar por título
      if (!quizId) {
        const { value: inputTitle } = await Swal.fire({
          title: "Guardar progreso",
          text: "Ingresa un título para este cuestionario:",
          input: "text",
          inputPlaceholder: "Mi cuestionario...",
          showCancelButton: true,
          confirmButtonText: "Guardar",
          cancelButtonText: "Cancelar",
          inputValidator: (value) => {
            if (!value || value.trim().length < 3) {
              return "El título debe tener al menos 3 caracteres";
            }
          },
        });

        if (!inputTitle) {
          setSaving(false);
          return;
        }
        title = inputTitle.trim();
      }

      const payload = quizId
        ? // Actualizar quiz existente - solo enviar campos necesarios
        {
          current_question: currentQuestionIndex,
          user_answers: currentAnswers,
          is_completed: submitted,
        }
        : // Crear nuevo quiz guardado - enviar todos los datos
        {
          title,
          session_id: sessionId,
          questions,
          user_answers: currentAnswers,
          current_question: currentQuestionIndex,
          is_completed: false,
        };

      const endpoint = quizId
        ? `${API_BASE}/saved-quizzes/${quizId}/`
        : `${API_BASE}/saved-quizzes/`;

      const method = quizId ? "PUT" : "POST";

      console.log("=== DEBUG AUTOGUARDADO ===");
      console.log("Payload a enviar:", JSON.stringify(payload, null, 2));
      console.log("Quiz ID:", quizId, "Method:", method);
      console.log("Endpoint:", endpoint);
      console.log("CurrentAnswers:", currentAnswers);
      console.log("SessionId:", sessionId);
      console.log("Questions length:", questions?.length);

      const response = await fetch(endpoint, {
        method,
        headers: { "Content-Type": "application/json" },
        body: JSON.stringify(payload),
      });

      console.log("Response status:", response.status);
      console.log("Response ok:", response.ok);

      // Intentar leer la respuesta como texto primero
      const responseText = await response.text();
      console.log("Response text:", responseText);

      let result = {};
      try {
        result = JSON.parse(responseText);
        console.log("Respuesta del backend (parsed):", result);
      } catch (parseError) {
        console.error("Error parsing JSON response:", parseError);
        console.error("Raw response:", responseText);
        throw new Error(
          `Error parsing server response: ${responseText.substring(0, 200)}...`
        );
      }

      if (!response.ok) {
        console.error("=== ERROR DEL BACKEND ===");
        console.error("Status:", response.status);
        console.error("StatusText:", response.statusText);
        console.error("Response headers:", [...response.headers.entries()]);
        console.error("Result:", result);

        const errorMessage =
          result.error ||
          (result.errors
            ? JSON.stringify(result.errors)
            : `Error ${response.status}: ${response.statusText}`);
        throw new Error(errorMessage);
      }

      // Si es nuevo, guardar el ID
      if (!quizId) {
        setSavedQuizId(result.saved_quiz.id);
        setQuizTitle(title);
        setIsLoadedQuiz(true);
      }

      if (showConfirmation) {
        await Swal.fire({
          title: "Progreso guardado",
          text: "Tu progreso ha sido guardado exitosamente",
          icon: "success",
          timer: 1500,
          timerProgressBar: true,
          showConfirmButton: false,
        });
      }
    } catch (error) {
      console.error("=== ERROR EN SAVE QUIZ PROGRESS ===");
      console.error("Error type:", error.constructor.name);
      console.error("Error message:", error.message);
      console.error("Error stack:", error.stack);
      console.error("Current state:", {
        saving,
        submitted,
        savedQuizId,
        quizTitle,
        answersLength: Object.keys(answers).length,
        currentQuestionIndex,
        questionsLength: questions?.length,
        API_BASE,
      });

      if (showConfirmation) {
        const errorInfo = error.message.includes("Failed to fetch")
          ? 'El servidor backend no está funcionando. Por favor, inicia el servidor Django con "python manage.py runserver"'
          : error.message;

        Swal.fire({
          title: "Error al guardar",
          html: `
            <div style="text-align: left; font-family: monospace; font-size: 12px;">
              <strong>Error:</strong> ${errorInfo}<br>
              <strong>Tipo:</strong> ${error.constructor.name}<br>
              <strong>Estado:</strong> Quiz ID: ${savedQuizId || "nuevo"}<br>
              <strong>Respuestas:</strong> ${Object.keys(answers).length}<br>
              <strong>API Base:</strong> ${API_BASE}<br>
              <strong>Sugerencias:</strong><br>
              • Verifica que el servidor Django esté funcionando<br>
              • Revisa la consola del navegador para más detalles<br>
              • Asegúrate de que el backend esté en puerto 8000
            </div>
          `,
          icon: "error",
          width: 600,
        });
      }
    } finally {
      setSaving(false);
    }
  };

  // Auto-guardar cuando cambian las respuestas (solo si ya está guardado)
  useEffect(() => {
    // Solo auto-guardar si:
    // 1. Ya existe un quiz guardado (savedQuizId)
    // 2. Hay respuestas para guardar
    // 3. No está actualmente guardando
    // 4. El quiz no está enviado aún
    if (
      savedQuizId &&
      Object.keys(answers).length > 0 &&
      !saving &&
      !submitted
    ) {
      // Cancelar timeout anterior si existe
      if (saveTimeoutRef.current) {
        clearTimeout(saveTimeoutRef.current);
      }

      // Nuevo timeout para auto-guardado
      const timeoutId = setTimeout(() => {
        console.log("🔄 EJECUTANDO AUTO-GUARDADO...", {
          timestamp: new Date().toLocaleTimeString(),
          savedQuizId,
          answersCount: Object.keys(answers).length,
          saving,
          submitted,
        });
        saveQuizProgress(false); // Sin confirmación para auto-guardado
      }, 2000); // Guardar 2 segundos después del último cambio

      saveTimeoutRef.current = timeoutId;

      // Cleanup del timeout
      return () => {
        if (saveTimeoutRef.current) {
          clearTimeout(saveTimeoutRef.current);
          saveTimeoutRef.current = null;
        }
      };
    }
  }, [answers, savedQuizId, saving, submitted]);

  // Actualizar índice de pregunta actual cuando cambian las respuestas
  useEffect(() => {
    const answeredQuestions = Object.keys(answers).map(Number);
    const maxAnswered =
      answeredQuestions.length > 0 ? Math.max(...answeredQuestions) : -1;
    setCurrentQuestionIndex(Math.min(maxAnswered + 1, questions.length - 1));
  }, [answers, questions.length]);

  // ========== ADDED: QGAI-104 Poll for Suggestions ==========
  useEffect(() => {
    // Solo revisar sugerencias si hay preguntas y no se ha enviado el quiz
    if (!questions.length || submitted) return;

    const checkForSuggestions = async () => {
      // Verificar si podemos mostrar una nueva sugerencia basándonos en throttling
      if (!shouldShowSuggestion(lastSuggestionTime)) {
        return;
      }

      // Verificar si el contexto amerita una sugerencia
      // UPDATED: Use error rate (70% with 3+ answers) instead of consecutive errors
      if (isIdle || (errorRate >= 0.7 && totalAnswered >= 3)) {
        try {
          const suggestion = await requestSuggestion(context, sessionId);

          if (suggestion) {
            console.log('[QuizPlay] Sugerencia recibida:', suggestion);
            setCurrentSuggestion(suggestion);
            setShowSuggestion(true);
            setLastSuggestionTime(Date.now());
          }
        } catch (error) {
          console.error('[QuizPlay] Error solicitando sugerencia:', error);
        }
      }
    };

    checkForSuggestions();
  }, [isIdle, errorRate, totalAnswered, context, sessionId, lastSuggestionTime, questions.length, submitted]);
  // ================================================================

  // ========== ADDED: QGAI-104 Suggestion Handlers ==========
  const handleAcceptSuggestion = (actionType, params) => {
    console.log('[QuizPlay] Usuario aceptó sugerencia:', actionType, params);

    // Ejecutar la acción sugerida según el tipo
    switch (actionType) {
      case 'read_question':
        // Leer la pregunta especificada
        const questionIndex = params?.question_index ?? currentQuestionIndex;
        if (questionIndex >= 0 && questionIndex < questions.length) {
          readQuestion(questionIndex);
          setCurrentQuestionIndex(questionIndex);
        }
        break;

      case 'generate_quiz':
        // Navegar a home con datos prefill para generar nuevo quiz
        navigate('/', {
          state: {
            prefill: {
              topic: params?.topic || location.state?.topic || '',
              difficulty: params?.difficulty || 'Fácil',
            }
          }
        });
        break;

      case 'navigate':
        // Navegación a resumen o revisión
        if (params?.action === 'review_answers') {
          // Scroll al resumen o mostrar detalle
          window.scrollTo({ top: 0, behavior: 'smooth' });
        }
        break;

      case 'show_summary':
        // Mostrar resumen si existe alguna función para eso
        window.scrollTo({ top: document.body.scrollHeight, behavior: 'smooth' });
        break;

      default:
        console.warn('[QuizPlay] Tipo de acción no reconocido:', actionType);
    }

    // Resetear estado de sugerencia
    setShowSuggestion(false);
    setCurrentSuggestion(null);

    // Registrar la acción en el contexto
    recordAction('accept_suggestion', { actionType, params });
  };

  const handleDismissSuggestion = () => {
    console.log('[QuizPlay] Usuario descartó sugerencia');

    // Resetear estado de sugerencia
    setShowSuggestion(false);
    setCurrentSuggestion(null);

    // Registrar la acción en el contexto
    recordAction('dismiss_suggestion');
  };
  // ================================================================

  // -------- Sistema de puntaje avanzado ----------
  // Función para evaluar respuestas cortas de manera más inteligente
  const evaluateShortAnswer = (userAnswer, correctAnswer) => {
    if (!userAnswer || !correctAnswer) return false;

    const normalizeText = (text) => {
      return text
        .toLowerCase()
        .normalize("NFD")
        .replace(/[\u0300-\u036f]/g, "") // Remove accents
        .replace(/[^\w\s]/g, " ") // Replace punctuation with spaces
        .replace(/\s+/g, " ") // Normalize whitespace
        .trim();
    };

    const userNormalized = normalizeText(userAnswer);
    const correctNormalized = normalizeText(correctAnswer);

    // Exact match
    if (userNormalized === correctNormalized) return true;

    // Split into words for comparison
    const userWords = userNormalized.split(" ").filter((w) => w.length > 2);
    const correctWords = correctNormalized
      .split(" ")
      .filter((w) => w.length > 2);

    if (correctWords.length === 0) return false;

    // Calculate word overlap
    const matches = correctWords.filter((correctWord) =>
      userWords.some((userWord) => {
        // Exact word match
        if (userWord === correctWord) return true;

        // Partial match for longer words (contains or is contained)
        if (correctWord.length > 4 && userWord.length > 4) {
          return (
            userWord.includes(correctWord) || correctWord.includes(userWord)
          );
        }

        return false;
      })
    );

    // Consider correct if 60% of key words match
    const matchPercentage = matches.length / correctWords.length;
    return matchPercentage >= 0.6;
  };

  const detailedScoring = useMemo(() => {
    const results = {
      // Puntaje general
      total: questions.length,
      answered: Object.keys(answers).length,
      correct: 0,
      percentage: 0,

      // Por tipo de pregunta
      byType: {
        mcq: { total: 0, correct: 0, percentage: 0 },
        vf: { total: 0, correct: 0, percentage: 0 },
        short: { total: 0, correct: 0, percentage: 0 },
      },

      // Por dificultad (si está disponible)
      byDifficulty: {},

      // Detalles por pregunta
      questionDetails: [],
    };

    questions.forEach((q, idx) => {
      const userAnswer = answers[idx];
      const hasAnswer =
        userAnswer !== undefined && userAnswer !== null && userAnswer !== "";
      let isCorrect = false;

      // Determinar si es correcta
      if (hasAnswer) {
        if (q.type === "mcq") {
          const expected = String(q.answer ?? "")
            .trim()
            .toUpperCase()
            .charAt(0);
          const given = String(userAnswer ?? "")
            .trim()
            .toUpperCase()
            .charAt(0);
          isCorrect = expected && given && expected === given;
        } else if (q.type === "vf") {
          const expected = String(q.answer ?? "").toLowerCase();
          const given =
            typeof userAnswer === "boolean"
              ? userAnswer
                ? "verdadero"
                : "falso"
              : String(userAnswer ?? "").toLowerCase();
          isCorrect = expected && given && expected === given;
        } else if (q.type === "short") {
          // Usar la función de evaluación inteligente para respuestas cortas
          isCorrect = evaluateShortAnswer(userAnswer, q.answer);
        }
      }

      // Actualizar contadores por tipo
      if (results.byType[q.type]) {
        results.byType[q.type].total++;
        if (hasAnswer && isCorrect) {
          results.byType[q.type].correct++;
          results.correct++;
        }
      }

      // Guardar detalles de la pregunta
      results.questionDetails.push({
        index: idx,
        type: q.type,
        question: q.question,
        userAnswer,
        correctAnswer: q.answer,
        isCorrect,
        hasAnswer,
        explanation: q.explanation,
      });
    });

    // Calcular porcentajes
    results.percentage =
      results.total > 0
        ? Math.round((results.correct / results.total) * 100)
        : 0;

    Object.keys(results.byType).forEach((type) => {
      const typeData = results.byType[type];
      typeData.percentage =
        typeData.total > 0
          ? Math.round((typeData.correct / typeData.total) * 100)
          : 0;
    });

    return results;
  }, [questions, answers]);

  if (loading) {
    return <LoadingScreen approx={92} />;
  }

  if (error) {
    return (
      <main className="shell qp-root">
        <section className="card qp-error">
          <h2>Error</h2>
          <p>{error}</p>
          <div className="qp-actions" style={{ marginTop: 12 }}>
            <button className="btn btn-indigo" onClick={() => navigate(-1)}>
              Volver
            </button>
          </div>
        </section>
      </main>
    );
  }

<<<<<<< HEAD
  return (
    <main className="shell qp-root">
      <header className="hero qp-header">
        <div className="qp-header-content">
          <div className="qp-title-section">
            <h1>{isLoadedQuiz && quizTitle ? quizTitle : "Tu Quiz"}</h1>
            <p>Responde las preguntas. Cuando termines, presiona "Calificar".</p>
            {warning && <p className="qp-warning">⚠️ {warning}</p>}
            {isLoadedQuiz && (
              <p className="qp-saved-info">💾 Quiz guardado - Se guarda automáticamente tu progreso</p>
            )}
          </div>
=======
return (
  <main className="shell qp-root">
    <header className="hero qp-header">
      <div className="qp-header-content">
        <div className="qp-title-section">
          <h1>{isLoadedQuiz && quizTitle ? quizTitle : "Tu Quiz"}</h1>
          <p>Responde las preguntas. Cuando termines, presiona "Calificar".</p>
          {warning && <p className="qp-warning">⚠️ {warning}</p>}
          {isLoadedQuiz && (
            <p className="qp-saved-info">💾 Quiz guardado - Se guarda automáticamente tu progreso</p>
          )}

          {/* Indicador de preguntas marcadas */}
          {markedQuestions.size > 0 && (
            <div className="qp-marked-badge">
              <span className="qp-marked-icon">⭐</span>
              <span className="qp-marked-count">
                {markedQuestions.size} {markedQuestions.size === 1 ? 'pregunta marcada' : 'preguntas marcadas'} para repaso
              </span>
            </div>
          )}
        </div>
>>>>>>> 74fbdb13

          {/* Botones de acción */}
          <div className="qp-action-buttons">
            <button
              className="btn btn-primary"
              onClick={() => navigate("/")}
              title="Volver al inicio"
            >
              🏠 Inicio
            </button>

            {!submitted && (
              <button
                className="btn btn-save"
                onClick={() => saveQuizProgress()}
                disabled={saving}
                title="Guardar progreso del quiz"
              >
                <Save size={16} />
                {saving ? "Guardando..." : isLoadedQuiz ? "Guardar" : "Guardar Quiz"}
              </button>
            )}

            <button
              className="btn btn-secondary"
              onClick={() => navigate("/saved-quizzes")}
              title="Ver cuestionarios guardados"
            >
              <BookOpen size={16} />
              Mis Quizzes
            </button>
          </div>
        </div>

        {/* Botones de exportación */}
        <div className="qp-export-buttons">
          <button
            className="btn btn-export btn-pdf"
            onClick={() => exportToPDF(questions, answers, submitted)}
            title="Exportar quiz a PDF"
          >
            📄 Exportar PDF
          </button>
          <button
            className="btn btn-export btn-txt"
            onClick={() => exportToTXT(questions, answers, submitted)}
            title="Exportar quiz a TXT"
          >
            📝 Exportar TXT
          </button>
        </div>
<<<<<<< HEAD
      </header>
=======
      </div>

      {/* Botones de exportación */}
      <div className="qp-export-buttons">
        <button
          className="btn btn-export btn-pdf"
          onClick={() => exportToPDF(questions, answers, submitted)}
          title="Exportar quiz a PDF"
        >
          📄 Exportar PDF
        </button>
        <button
          className="btn btn-export btn-txt"
          onClick={() => exportToTXT(questions, answers, submitted)}
          title="Exportar quiz a TXT"
        >
          📝 Exportar TXT
        </button>
      </div>
    </header>

    <section className="card">
      <div className="qp-body">
        <AnimatePresence>
          {questions.map((q, idx) => {
            const draft = regenDrafts[idx];
            const selectedLetter =
              (answers[idx] ?? "")
                .toString()
                .toUpperCase()
                .charAt(0);

            return (
              <motion.div
                key={idx}
                className="qp-question"
                initial={{ opacity: 0, y: 8 }}
                animate={{ opacity: 1, y: 0 }}
                exit={{ opacity: 0 }}
              >
                <div className="qp-question-header">
                  <div className="qp-title">
                    {idx + 1}. {q.question}
                  </div>

                  {/* Botón de marcado prominente */}
                  <button
                    className={`qp-bookmark-btn ${markedQuestions.has(idx) ? 'is-marked' : ''}`}
                    onClick={(e) => {
                      e.stopPropagation();
                      toggleMarkQuestion(idx);
                    }}
                    title={markedQuestions.has(idx) ? "Desmarcar pregunta favorita" : "Marcar pregunta para repaso"}
                    aria-label={markedQuestions.has(idx) ? "Desmarcar pregunta favorita" : "Marcar pregunta para repaso"}
                    aria-pressed={markedQuestions.has(idx)}
                  >
                    <span className="qp-bookmark-icon">
                      {markedQuestions.has(idx) ? '⭐' : '☆'}
                    </span>
                    <span className="qp-bookmark-text">
                      {markedQuestions.has(idx) ? 'Marcada para repasar' : 'Marcar para repasar'}
                    </span>
                  </button>
                </div>
>>>>>>> 74fbdb13

      <section className="card">
        <div className="qp-body">
      <AnimatePresence>
        {questions.map((q, idx) => {
          const draft = regenDrafts[idx];
          const selectedLetter =
            (answers[idx] ?? "").toString().toUpperCase().charAt(0);

          const isMCQ = q.type === "mcq"; // ← bandera para selección múltiple

          return (
            <motion.div
              key={idx}
              className="qp-question"
              initial={{ opacity: 0, y: 8 }}
              animate={{ opacity: 1, y: 0 }}
              exit={{ opacity: 0 }}
            >
              <div className="qp-title">
                {idx + 1}. {q.question}
              </div>

              {/* 🔊🎙️ Controles de voz por pregunta (colapsables) */}
              <div className="qp-voice-row">
                <button
                  className="btn btn-ghost"
                  onClick={() => toggleVoice(idx)}
                  title="Controles de voz"
                >
                  🎤 Voz {voiceOpen[idx] ? "▴" : "▾"}
                </button>

                {voiceOpen[idx] && (
                  <div className="qp-voice-panel">
                    <button className="btn btn-indigo" onClick={() => readQuestion(idx)}>
                      🔊 Leer
                    </button>

                    {/* Dictar: desactivado si NO es MCQ */}
                    <button
                      className="btn btn-green-outline"
                      type="button"
                      disabled={!isMCQ}
                      onClick={() => { if (isMCQ) dictateForQuestion(idx); }}
                      title={isMCQ ? "Dictar respuesta para esta pregunta" : "Disponible solo para selección múltiple"}
                    >
                      🎙️ Dictar esta
                    </button>

                    {/* Pista: SOLO visible en MCQ */}
                    {isMCQ && (
                      <>
                        {/* <button
                          className="btn btn-purple-outline"
                          type="button"
                          onClick={() => startListening()}
                          title={listening ? "Escuchando…" : "Decir: 'dame una pista'"}
                        >
                          💡 Pista por voz {listening ? " (escuchando…)" : ""}
                        </button> */}

                        <button
                          className="btn btn-purple"
                          type="button"
                          onClick={() => requestHintForQuestion(idx)}
                          title="Pedir pista (clic)"
                        >
                          💡 Pista
                        </button>
                      </>
                    )}
                  </div>
                )}
              </div>

              {/* Bloque visual de la pista: SOLO en MCQ */}
              {isMCQ && hints[idx] && (
                <div className="qp-hint" style={{ marginTop: 8 }}>
                  <b>💡 Pista:</b> {hints[idx]}
                </div>
              )}

              {/* MCQ */}
              {q.type === "mcq" && Array.isArray(q.options) && (
                <div className="qp-options">
                  {q.options.map((opt, i) => {
                    const letter = String.fromCharCode("A".charCodeAt(0) + i);
                    const selected = selectedLetter === letter;
                    return (
                      <label
                        key={i}
                        className={`qp-option ${selected ? "is-selected" : ""}`}
                        onClick={() => handleSelectMCQ(idx, i)}
                      >
                        <span className="qp-badge">{letter}</span>
                        <span className="qp-text">
                          {opt.replace(/^[A-D]\)\s*/i, "")}
                        </span>
                        <input
                          type="radio"
                          name={`q${idx}`}
                          className="qp-radio"
                          checked={selected}
                          readOnly
                        />
                      </label>
                    );
                  })}
                </div>
              )}

              {/* V/F */}
              {q.type === "vf" && (
                <div className="qp-options" style={{ gridTemplateColumns: "1fr 1fr" }}>
                  <label
                    className={`qp-option ${answers[idx] === true ? "is-selected" : ""}`}
                    onClick={() => handleToggleVF(idx, true)}
                  >
                    <span className="qp-text">Verdadero</span>
                    <input
                      type="radio"
                      name={`q${idx}-vf`}
                      className="qp-radio"
                      checked={answers[idx] === true}
                      readOnly
                    />
                  </label>
                  <label
                    className={`qp-option ${answers[idx] === false ? "is-selected" : ""}`}
                    onClick={() => handleToggleVF(idx, false)}
                  >
                    <span className="qp-text">Falso</span>
                    <input
                      type="radio"
                      name={`q${idx}-vf`}
                      className="qp-radio"
                      checked={answers[idx] === false}
                      readOnly
                    />
                  </label>
                </div>
              )}

              {/* Respuesta corta */}
              {q.type === "short" && (
                <textarea
                  rows={3}
                  className="qp-short"
                  placeholder="Escribe tu respuesta..."
                  value={answers[idx] || ""}
                  onChange={(e) => handleShortChange(idx, e.target.value)}
                />
              )}

              {/* Acciones por pregunta */}
              <div className="qp-actions">
                <button
                  className="btn btn-yellow"
                  onClick={() => handleDuplicateQuestion(idx)}
                  title="Duplicar esta pregunta"
                >
                  📄 Duplicar
                </button>

                <button
                  className="btn btn-red"
                  onClick={() => handleDeleteQuestion(idx)}
                  title="Eliminar esta pregunta"
                >
                  🗑️ Eliminar
                </button>

                {!draft ? (
                  <button
                    className="btn btn-indigo"
                    onClick={() => handleStartRegenerate(idx)}
                    title="Regenerar esta pregunta"
                  >
                    🔄 Regenerar
                  </button>
                ) : (
                  <>
                    <span className="qp-regen-note">Nueva variante lista</span>
                    <button
                      className="btn btn-black"
                      onClick={() => handleRegenerateAgain(idx)}
                    >
                      Regenerar de nuevo
                    </button>
                    <button
                      className="btn btn-green"
                      onClick={() => handleConfirmReplace(idx)}
                    >
                      Reemplazar
                    </button>
                    <button
                      className="btn btn-red"
                      onClick={() => handleCancelRegenerate(idx)}
                    >
                      Cancelar
                    </button>
                  </>
                )}
              </div>

              {/* Panel de borrador (vista previa de la variante) */}
              {draft && (
                <div className="qp-regen">
                  <div className="qp-regen__title">Vista previa de variante</div>
                  <div className="qp-regen__q">{draft.question}</div>
                  {Array.isArray(draft.options) && (
                    <ul className="qp-regen__list">
                      {draft.options.map((o, i) => (
                        <li key={i}>{o}</li>
                      ))}
                    </ul>
                  )}
                  {draft.explanation && (
                    <div className="qp-regen__expl">💡 {draft.explanation}</div>
                  )}
                </div>
              )}

              {/* Solución al enviar */}
              {submitted && (
                <div className="qp-solution">
                  <div className="qp-expected">
                    <b>Respuesta esperada:</b>{" "}
                    {q.type === "vf" ? q.answer : q.type === "mcq" ? q.answer : q.answer}
                  </div>
                  {q.explanation && <div className="qp-expl">💡 {q.explanation}</div>}
                </div>
              )}

              {/* Historial */}
              {Array.isArray(history[idx]) && history[idx].length > 1 && (
                <details className="qp-history">
                  <summary>Ver historial ({history[idx].length} versiones)</summary>
                  <ol>
                    {history[idx].map((v, vi) => (
                      <li key={vi}>
                        <b>v{vi}:</b> {v.question}
                      </li>
                    ))}
                  </ol>
                </details>
              )}
            </motion.div>
          );
        })}
      </AnimatePresence>


        </div>

        <div className="qp-actions">
          {!submitted ? (
            <>
              <button className="btn btn-green" onClick={submitQuiz}>
                Calificar
              </button>
              <button className="btn btn-indigo" onClick={() => navigate("/")}>
                Volver al inicio
              </button>
            </>
          ) : (
            <>
              <button className="btn btn-indigo" onClick={resetQuiz}>
                Reintentar
              </button>
              <button className="btn btn-indigo" onClick={() => navigate("/")}>
                Volver al inicio
              </button>
            </>
          )}
        </div>

        {submitted && (
          <motion.div
            className="qp-detailed-results"
            initial={{ opacity: 0, y: 20 }}
            animate={{ opacity: 1, y: 0 }}
            transition={{ delay: 0.2 }}
          >
            {/* Resumen general */}
            <div className="results-header">
              <h3>🎉 ¡Quiz completado!</h3>
              <div className="overall-score">
                <span className="score-big">{detailedScoring.percentage}%</span>
                <span className="score-fraction">
                  {detailedScoring.correct} de {detailedScoring.total} correctas
                </span>
              </div>
            </div>

            {/* Análisis por tipo */}
            <div className="results-by-type">
              <h4>📊 Análisis por tipo de pregunta</h4>
              <div className="type-grid">
                {Object.entries(detailedScoring.byType).map(([type, data]) => {
                  if (data.total === 0) return null;
                  return (
                    <div key={type} className="type-card">
                      <div className="type-name">
                        {type === "mcq"
                          ? "🔄 Opción múltiple"
                          : type === "vf"
                            ? "✅ Verdadero/Falso"
                            : "📝 Respuesta corta"}
                      </div>
                      <div className="type-score">{data.percentage}%</div>
                      <div className="type-details">
                        {data.correct}/{data.total}
                      </div>
                    </div>
                  );
                })}
              </div>
            </div>

            {/* Reintento */}
            <div className="results-actions">
              <button className="btn btn-retry" onClick={retryQuiz}>
                🔄 Reintentar Quiz
              </button>

              <button className="btn btn-new" onClick={() => navigate("/saved-quizzes")}>
                📚 Ver mis quizzes
              </button>
            </div>

            {/* Detalle por pregunta */}
            <details className="question-breakdown">
              <summary>🔍 Ver detalle por pregunta</summary>
              <div className="breakdown-list">
                {detailedScoring.questionDetails.map((detail, idx) => (
                  <div
                    key={idx}
                    className={`breakdown-item ${detail.isCorrect ? "correct" : detail.hasAnswer ? "incorrect" : "unanswered"
                      }`}
                  >
                    <span className="q-number">#{idx + 1}</span>
                    <span className="q-type">
                      {detail.type === "mcq" ? "🔄" : detail.type === "vf" ? "✅" : "📝"}
                    </span>
                    <span className="q-status">
                      {!detail.hasAnswer
                        ? "⚪ Sin respuesta"
                        : detail.isCorrect
                          ? "✅ Correcto"
                          : "❌ Incorrecto"}
                    </span>
                    {detail.hasAnswer && !detail.isCorrect && (
                      <div className="q-correction">
                        <small>Tu respuesta: {String(detail.userAnswer)}</small>
                        <br />
                        <small>Correcta: {String(detail.correctAnswer)}</small>
                      </div>
                    )}
                  </div>
                ))}
              </div>
            </details>
          </motion.div>
        )}
      </section>

      {/* ========== ADDED: QGAI-104 Proactive Suggestion Component ========== */}
      {showSuggestion && currentSuggestion && (
        <ProactiveSuggestion
          suggestion={currentSuggestion}
          onAccept={handleAcceptSuggestion}
          onDismiss={handleDismissSuggestion}
          sessionId={sessionId}
          ttsEnabled={false} // TTS deshabilitado por ahora para no bloquear
          isTTSSpeaking={false}
        />
      )}
      {/* ==================================================================== */}
    </main>
  );

}<|MERGE_RESOLUTION|>--- conflicted
+++ resolved
@@ -2309,7 +2309,6 @@
     );
   }
 
-<<<<<<< HEAD
   return (
     <main className="shell qp-root">
       <header className="hero qp-header">
@@ -2321,20 +2320,7 @@
             {isLoadedQuiz && (
               <p className="qp-saved-info">💾 Quiz guardado - Se guarda automáticamente tu progreso</p>
             )}
-          </div>
-=======
-return (
-  <main className="shell qp-root">
-    <header className="hero qp-header">
-      <div className="qp-header-content">
-        <div className="qp-title-section">
-          <h1>{isLoadedQuiz && quizTitle ? quizTitle : "Tu Quiz"}</h1>
-          <p>Responde las preguntas. Cuando termines, presiona "Calificar".</p>
-          {warning && <p className="qp-warning">⚠️ {warning}</p>}
-          {isLoadedQuiz && (
-            <p className="qp-saved-info">💾 Quiz guardado - Se guarda automáticamente tu progreso</p>
-          )}
-
+  
           {/* Indicador de preguntas marcadas */}
           {markedQuestions.size > 0 && (
             <div className="qp-marked-badge">
@@ -2345,7 +2331,6 @@
             </div>
           )}
         </div>
->>>>>>> 74fbdb13
 
           {/* Botones de acción */}
           <div className="qp-action-buttons">
@@ -2397,52 +2382,29 @@
             📝 Exportar TXT
           </button>
         </div>
-<<<<<<< HEAD
       </header>
-=======
-      </div>
-
-      {/* Botones de exportación */}
-      <div className="qp-export-buttons">
-        <button
-          className="btn btn-export btn-pdf"
-          onClick={() => exportToPDF(questions, answers, submitted)}
-          title="Exportar quiz a PDF"
-        >
-          📄 Exportar PDF
-        </button>
-        <button
-          className="btn btn-export btn-txt"
-          onClick={() => exportToTXT(questions, answers, submitted)}
-          title="Exportar quiz a TXT"
-        >
-          📝 Exportar TXT
-        </button>
-      </div>
-    </header>
-
-    <section className="card">
-      <div className="qp-body">
-        <AnimatePresence>
-          {questions.map((q, idx) => {
-            const draft = regenDrafts[idx];
-            const selectedLetter =
-              (answers[idx] ?? "")
-                .toString()
-                .toUpperCase()
-                .charAt(0);
-
-            return (
-              <motion.div
-                key={idx}
-                className="qp-question"
-                initial={{ opacity: 0, y: 8 }}
-                animate={{ opacity: 1, y: 0 }}
-                exit={{ opacity: 0 }}
-              >
+
+      <section className="card">
+        <div className="qp-body">
+      <AnimatePresence>
+        {questions.map((q, idx) => {
+          const draft = regenDrafts[idx];
+          const selectedLetter =
+            (answers[idx] ?? "").toString().toUpperCase().charAt(0);
+
+          const isMCQ = q.type === "mcq"; // ← bandera para selección múltiple
+
+          return (
+            <motion.div
+              key={idx}
+              className="qp-question"
+              initial={{ opacity: 0, y: 8 }}
+              animate={{ opacity: 1, y: 0 }}
+              exit={{ opacity: 0 }}
+            >
                 <div className="qp-question-header">
-                  <div className="qp-title">
-                    {idx + 1}. {q.question}
+                <div className="qp-title">
+                  {idx + 1}. {q.question}
                   </div>
 
                   {/* Botón de marcado prominente */}
@@ -2463,29 +2425,6 @@
                       {markedQuestions.has(idx) ? 'Marcada para repasar' : 'Marcar para repasar'}
                     </span>
                   </button>
-                </div>
->>>>>>> 74fbdb13
-
-      <section className="card">
-        <div className="qp-body">
-      <AnimatePresence>
-        {questions.map((q, idx) => {
-          const draft = regenDrafts[idx];
-          const selectedLetter =
-            (answers[idx] ?? "").toString().toUpperCase().charAt(0);
-
-          const isMCQ = q.type === "mcq"; // ← bandera para selección múltiple
-
-          return (
-            <motion.div
-              key={idx}
-              className="qp-question"
-              initial={{ opacity: 0, y: 8 }}
-              animate={{ opacity: 1, y: 0 }}
-              exit={{ opacity: 0 }}
-            >
-              <div className="qp-title">
-                {idx + 1}. {q.question}
               </div>
 
               {/* 🔊🎙️ Controles de voz por pregunta (colapsables) */}
